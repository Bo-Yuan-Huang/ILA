--- conflicted
+++ resolved
@@ -14,39 +14,6 @@
 namespace ilang {
 
 #define SET_GLOBAL_CONFIG (config.VerificationSettingAvoidIssueStage=true)
-
-TEST(TestVlgTargetGen, AesIlaInfo) {
-  auto aes_dir = os_portable_append_dir(ILANG_TEST_DATA_DIR, "aes");
-  auto aesFile = os_portable_append_dir(aes_dir, "aes_v_top.abst");
-  auto aesuFile = os_portable_append_dir(aes_dir, "aes_v_child.abst");
-  auto aes = ImportSynthAbstraction(aesFile, "AES").get();
-  auto aesu = ImportSynthAbstraction(aesuFile, "AES_U").get();
-
-  // aes->AddChild(aesu);
-
-  ILA_DLOG("TestVlgTargetGen.IlaInfo") << "No. instr:" << aes->instr_num();
-  for (unsigned i = 0; i < aes->instr_num(); ++i) {
-    ILA_DLOG("TestVlgTargetGen.IlaInfo") << "\t" << aes->instr(i)->name().str()
-                                         << "\t" << aes->instr(i)->decode();
-  }
-  ILA_DLOG("TestVlgTargetGen.IlaInfo") << "No. state:" << aes->state_num();
-  for (unsigned i = 0; i < aes->state_num(); ++i) {
-    ILA_DLOG("TestVlgTargetGen.IlaInfo") << "\t" << aes->state(i)->name().str();
-  }
-  ILA_DLOG("TestVlgTargetGen.IlaInfo") << std::endl;
-
-  ILA_DLOG("TestVlgTargetGen.IlaInfo") << "No. instr:" << aesu->instr_num();
-  for (unsigned i = 0; i < aes->instr_num(); ++i) {
-    ILA_DLOG("TestVlgTargetGen.IlaInfo") << "\t" << aesu->instr(i)->name().str()
-                                         << "\t" << aesu->instr(i)->decode();
-  }
-  ILA_DLOG("TestVlgTargetGen.IlaInfo") << "No. state:" << aesu->state_num();
-  for (unsigned i = 0; i < aesu->state_num(); ++i) {
-    ILA_DLOG("TestVlgTargetGen.IlaInfo")
-        << "\t" << aesu->state(i)->name().str();
-  }
-  ILA_DLOG("TestVlgTargetGen.IlaInfo") << std::endl;
-}
 
 TEST(TestVlgTargetGen, PipeExample) {
   auto config = VerilogVerificationTargetGenerator::vtg_config_t();
@@ -226,12 +193,8 @@
       dirName + "cond.json", // cond path
       dirName + "rdabs/",    // output path
       ila_model.get(),
-<<<<<<< HEAD
-      VerilogVerificationTargetGenerator::backend_selector::COSA,
-      config);
-=======
-      VerilogVerificationTargetGenerator::backend_selector::COSA, vtg_cfg);
->>>>>>> 50898865
+      VerilogVerificationTargetGenerator::backend_selector::COSA,
+      config);
 
   EXPECT_FALSE(vg.in_bad_state());
 
@@ -255,12 +218,8 @@
       dirName + "cond-rd.json", // cond path
       dirName + "rdabs/",       // output path
       ila_model.get(),
-<<<<<<< HEAD
-      VerilogVerificationTargetGenerator::backend_selector::COSA,
-      config);
-=======
-      VerilogVerificationTargetGenerator::backend_selector::COSA, vtg_cfg);
->>>>>>> 50898865
+      VerilogVerificationTargetGenerator::backend_selector::COSA,
+      config);
 
   EXPECT_FALSE(vg.in_bad_state());
 
