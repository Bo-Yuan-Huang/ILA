/// \file
/// Unit test main function.

#include "context.h"
#include "util/log.h"
#include "gtest/gtest.h"
#include <memory>

namespace ila {

// Context ctx;
std::shared_ptr<Context> ctx;

int main(int argc, char** argv) {
<<<<<<< HEAD
  // InitGLog();
  // InitDLog();
  // Context ctx;
  ctx = std::make_shared<Context>();
=======
  InitGlog();
  InitDlog();
>>>>>>> f50c9114

  ::testing::InitGoogleTest(&argc, argv);
  return RUN_ALL_TESTS();
}

} // namespace ila
<|MERGE_RESOLUTION|>--- conflicted
+++ resolved
@@ -8,19 +8,9 @@
 
 namespace ila {
 
-// Context ctx;
-std::shared_ptr<Context> ctx;
-
 int main(int argc, char** argv) {
-<<<<<<< HEAD
-  // InitGLog();
-  // InitDLog();
-  // Context ctx;
-  ctx = std::make_shared<Context>();
-=======
   InitGlog();
   InitDlog();
->>>>>>> f50c9114
 
   ::testing::InitGoogleTest(&argc, argv);
   return RUN_ALL_TESTS();
