
#include "../unit-include/pipe_ila.h"
#include <ilang/ilang++.h>
#include <ilang/util/log.h>

namespace ilang {

#define SET_UPDATE(INST, RD, RES)                                              \
  do {                                                                         \
    (INST).SetUpdate(r0, Ite((RD) == 0, (RES), r0));                           \
    (INST).SetUpdate(r1, Ite((RD) == 1, (RES), r1));                           \
    (INST).SetUpdate(r2, Ite((RD) == 2, (RES), r2));                           \
    (INST).SetUpdate(r3, Ite((RD) == 3, (RES), r3));                           \
  } while (0);

Ila SimplePipe::BuildModel() {
  // build the ila
  auto pipe_ila = Ila("simplePipe");
  auto inst = pipe_ila.NewBvInput("inst", 8);
  auto r0 = pipe_ila.NewBvState("r0", 8);
  auto r1 = pipe_ila.NewBvState("r1", 8);
  auto r2 = pipe_ila.NewBvState("r2", 8);
  auto r3 = pipe_ila.NewBvState("r3", 8);

  auto op = inst(7, 6);
  auto rs1 = inst(5, 4);
  auto rs2 = inst(3, 2);
  auto rd = inst(1, 0);

  auto rs1_val = Ite(rs1 == 0, r0, Ite(rs1 == 1, r1, Ite(rs1 == 2, r2, r3)));

  auto rs2_val = Ite(rs2 == 0, r0, Ite(rs2 == 1, r1, Ite(rs2 == 2, r2, r3)));

  auto NOP = pipe_ila.NewInstr("NOP");
  {
    NOP.SetDecode(op == BvConst(0, 2));
    NOP.SetUpdate(r0, r0);
    NOP.SetUpdate(r1, r1);
    NOP.SetUpdate(r2, r2);
    NOP.SetUpdate(r3, r3);
  }

  auto ADD = pipe_ila.NewInstr("ADD");
  {
    ADD.SetDecode(op == BvConst(1, 2));
    auto res = rs1_val + rs2_val;
    SET_UPDATE(ADD, rd, res);
  }

  auto SUB = pipe_ila.NewInstr("SUB");
  {
    SUB.SetDecode(op == BvConst(2, 2));
    auto res = rs1_val - rs2_val;
    SET_UPDATE(SUB, rd, res);
  }

  auto AND = pipe_ila.NewInstr("AND");
  {
    AND.SetDecode(op == BvConst(3, 2));
    auto res = rs1_val & rs2_val;
    SET_UPDATE(AND, rd, res);
  }

  return pipe_ila;
}

Ila UndetVal::BuildModel() {
  auto m = Ila("undetval");
  auto r0 = m.NewBvState("r0", 8);
  auto r1 = m.NewBvState("r1", 8);
  auto r2 = m.NewBvState("r2", 8);
  auto r3 = m.NewBvState("r3", 8);
  auto r4 = m.NewBvState("r4", 8);

  auto f1 = FuncRef("nondet8_1", SortRef::BV(8));
  auto f2 = FuncRef("nondet8_2", SortRef::BV(8));

  auto nondet = f1();

  auto INST = m.NewInstr("INST");
  {
    INST.SetDecode(BoolConst(true));
    INST.SetUpdate(r0, nondet + 1);
    INST.SetUpdate(r1, nondet + 2);
    INST.SetUpdate(r2, f1() + 3);
    INST.SetUpdate(r3, f2() + 4);
    INST.SetUpdate(r4, f2() + 5);
  }

  return m;
}

Ila UndetFunc::BuildModel() {
  auto m = Ila("undetfunc");
  auto r0 = m.NewBvState("r0", 8);
  auto r1 = m.NewBvState("r1", 8);
  auto r2 = m.NewBvState("r2", 8);
  auto r3 = m.NewBvState("r3", 8);
  auto r4 = m.NewBvState("r4", 8);

  auto f1 = FuncRef("nondet8_1", SortRef::BV(8), SortRef::BV(8));
  auto f2 =
      FuncRef("nondet8_2", SortRef::BV(8), SortRef::BV(8), SortRef::BV(8));

  auto nondet = f1(r0);

  auto INST = m.NewInstr("INST2");
  {
    INST.SetDecode(BoolConst(true));
    INST.SetUpdate(r0, nondet + 1);
    INST.SetUpdate(r1, nondet + 2);
    INST.SetUpdate(r2, f1(r0) + 1);
    INST.SetUpdate(r3, f2(r1, r2) + 2);
    INST.SetUpdate(r4, f2(r3, r4) + 3);
  }

  return m;
}

Ila MonitorTest::BuildModel() {
  auto m = Ila("monitortest");
  auto en = m.NewBvInput("en", 1);
  auto r0 = m.NewBvInput("r0", 8);
  auto r1 = m.NewBvInput("r1", 8);
  auto r2 = m.NewBvState("r2", 8);

  auto INST = m.NewInstr("INST3");
  {
<<<<<<< HEAD
    INST.SetDecode( en == 1 );
    INST.SetUpdate( r2, r1 + r2 ) ;
=======
    INST.SetDecode(en == 1);
    INST.SetUpdate(r2, r1 + r2);
>>>>>>> 50898865
  }

  return m;
}

Ila CntTest::BuildModel() {
  auto m = Ila("counter");
  auto en = m.NewBvInput("en", 1);
  auto v  = m.NewBvState("v" , 4);
  auto INC = m.NewInstr("INC");
  {
    INC.SetDecode(en == 1);
    INC.SetUpdate(v, v + 1);
  }
  return m;
}

} // namespace ilang<|MERGE_RESOLUTION|>--- conflicted
+++ resolved
@@ -126,13 +126,8 @@
 
   auto INST = m.NewInstr("INST3");
   {
-<<<<<<< HEAD
     INST.SetDecode( en == 1 );
     INST.SetUpdate( r2, r1 + r2 ) ;
-=======
-    INST.SetDecode(en == 1);
-    INST.SetUpdate(r2, r1 + r2);
->>>>>>> 50898865
   }
 
   return m;
