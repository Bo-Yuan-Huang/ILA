--- conflicted
+++ resolved
@@ -82,17 +82,11 @@
   t_vtarget_gen.cc
   t_z3adapter.cc
   t_z3sanity.cc
-<<<<<<< HEAD
-  t_vtarget_gen.cc
-  t_verilog_mod.cc
-  t_util.cc
   t_inv_syn.cc
   t_inv_syn_ex.cc
   t_inv_extract.cc
   t_smt_in.cc
   t_smt_trans.cc
-=======
->>>>>>> 50898865
 )
 
 if(${ILANG_BUILD_SYNTH})
