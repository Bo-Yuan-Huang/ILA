/// \file Header for Verilog Verification Target Generation
/// Functions
///   1. Generate monitors if necessary! (no doing this now)
///   2. Putting together the modules
///      - Wrapper gen: signals, connections
///      - (* keep *)
///   3. Generate the problem.txt
///      -. we don't call verifier internally
///         though we can provide script for users to invoke
///      -. no need to generate a single file for verification
///         although it might be easier
///  we need to copy some of the vlg-out's functionality

#ifndef VTARGET_GEN_IMPL_H__
#define VTARGET_GEN_IMPL_H__

#include <ilang/config.h>

#include "nlohmann/json.hpp"
#include <ilang/ila/instr_lvl_abs.h>
#include <ilang/smt-inout/yosys_smt_parser.h>
#include <ilang/verilog-in/verilog_analysis_wrapper.h>
#include <ilang/verilog-out/verilog_gen.h>
#include <ilang/vtarget-out/directive.h>
#include <ilang/vtarget-out/var_extract.h>
#include <ilang/vtarget-out/vtarget_gen.h>
#include <ilang/vtarget-out/supplementary_info.h>
<<<<<<< HEAD
#include <ilang/vtarget-out/inv-syn/sygus/datapoint.h>

=======
>>>>>>> 50898865
#include <list>
#include <map>
#include <memory>
#include <unordered_map>
#include <vector>

namespace ilang {

/// \brief Generating a target (just the invairant or for an instruction)
class VlgSglTgtGen {

  // --------------------- TYPE DEFINITION ------------------------ //
public:
  /// Type of the target
  /// for yosys_syn, INST_INV_SYN will be used for every instruction
  typedef enum { INVARIANTS, INSTRUCTIONS, INV_SYN_DESIGN_ONLY } target_type_t;
  // for inv-syn-design-only: inv & old-inv should be assume
  // cex should be asserted

  /// Type of the ready condition
  typedef enum {
    NA = 0,
    READY_SIGNAL = 1,
    READY_BOUND = 2,
    BOTH = 3
  } ready_type_t;
  /// Per func apply counter
  typedef std::map<std::string, unsigned> func_app_cnt_t;
  /// Type of the verification backend
  using backend_selector = VlgVerifTgtGenBase::backend_selector;
  /// Type of the synthesis backend
  using synthesis_backend_selector = VlgVerifTgtGenBase::synthesis_backend_selector;
  /// Type of configuration
  using vtg_config_t = VlgVerifTgtGenBase::vtg_config_t;
  /// Type of record of extra info of a signal
  using ex_info_t = VlgVerifTgtGenBase::ex_info_t;
  /// Type of advanced parameter
  using advanced_parameters_t = VlgVerifTgtGenBase::advanced_parameters_t;

public:
  // --------------------- CONSTRUCTOR ---------------------------- //
  ///
  /// \param[in] output path (ila-verilog, wrapper-verilog, problem.txt,
  /// run-verify-by-???, modify-impl, it there is ) \param[in] pointer to the
  /// instruction \param[in] the host ila \param[in] the default configuration
  /// for outputing verilog \param[in] the variable map \param[in] the
  /// conditions \param[in] pointer to verify info class \param[in] verilog
  /// module name \param[in] ila module name \param[in] verilog wrapper module
  /// name \param[in] implemenation sources, can be used to modify and copy
  /// \param[in] all include paths
  /// \param[in] which backend to use, it needs this info to gen proper
  /// properties
  VlgSglTgtGen(
      const std::string& output_path, // will be a sub directory of the
                                      // output_path of its parent
      const InstrPtr& instr_ptr, // which could be an empty pointer, and it will
                                 // be used to verify invariants
      const InstrLvlAbsPtr& ila_ptr,
<<<<<<< HEAD
      const VerilogGenerator::VlgGenConfig& config,
      nlohmann::json& _rf_vmap,
      nlohmann::json& _rf_cond, VlgTgtSupplementaryInfo & _sup_info,
=======
      const VerilogGenerator::VlgGenConfig& config, nlohmann::json& _rf_vmap,
      nlohmann::json& _rf_cond, VlgTgtSupplementaryInfo & _supplementary_info,
>>>>>>> 50898865
      VerilogInfo* _vlg_info_ptr,
      const std::string& vlg_mod_inst_name,
      const std::string& ila_mod_inst_name, const std::string& wrapper_name,
      const std::vector<std::string>& implementation_srcs,
      const std::vector<std::string>& implementation_include_path,
      const vtg_config_t& vtg_config, backend_selector backend,
      const target_type_t& target_tp,
      advanced_parameters_t * adv_ptr);

  /// Destructor: do nothing , most importantly it is virtual
  virtual ~VlgSglTgtGen();

protected:
  // --------------------- MEMBERS ---------------------------- //
  // the following are used to store info presented
  /// output path, output the ila-verilog, wrapper-verilog, problem.txt,
  /// run-verify-by-???
  const std::string _output_path;
  /// The pointer to the instruction that is going to export
  InstrPtr _instr_ptr; // could be nullptr
  /// The pointer to the host ila
  InstrLvlAbsPtr _host; // should not be nullptr
  /// The name of verilog top module instance in the wrapper
  const std::string _vlg_mod_inst_name;
  /// The name of ila-verilog top module instance in the wrapper
  const std::string _ila_mod_inst_name;

  /// Generator for the wrapper module
  VerilogGeneratorBase vlg_wrapper;
  /// Generator for the ila verilog
  VerilogGenerator vlg_ila;
  /// inteface directive recorder
  IntefaceDirectiveRecorder _idr;
  /// state directive recorder
  StateMappingDirectiveRecorder _sdr;
  /// Analyzer for the implementation
  // we don't know the module name, before analyzing the rfmap. so we cannot
  // initialize in the beginning
  VerilogInfo* vlg_info_ptr;
  /// variable extractor to handle property expressions
  VarExtractor _vext;
  /// refinement relation variable mapping
  nlohmann::json& rf_vmap;
  /// refinement relation instruction conditions
  nlohmann::json& rf_cond;
  /// refinement relation : supplementaryary information
  VlgTgtSupplementaryInfo& sup_info;
  /// An empty json for default fallthrough cases
  nlohmann::json empty_json;
  /// The supplementary information
  const VlgTgtSupplementaryInfo& supplementary_info;
  /// record all the referred vlg names, so you can add (*keep*) if needed
  std::map<std::string, ex_info_t> _all_referred_vlg_names;
  /// target type
  target_type_t target_type;
  /// a shortcut of whether rf has flush condition set
  bool has_flush;
  /// ready type
  ready_type_t ready_type;
  /// func apply counter
  func_app_cnt_t func_cnt;
  /// max bound , default 127
  unsigned max_bound;
  /// the width of the counter
  unsigned cnt_width;
  /// to store the advanced parameter configurations
  advanced_parameters_t * _advanced_param_ptr;
  /// has guessed synthesized invariant
  const bool has_gussed_synthesized_invariant;
  /// has confirmed synthesized invariant
  const bool has_confirmed_synthesized_invariant;
  /// has rf provided invariant
  const bool has_rf_invariant;

private:
  /// Counter of mapping
  unsigned mapping_counter;
  /// Counter of property
  unsigned property_counter;

protected:
  // --------------------- HELPERS ---------------------------- //
  /// Return a new variable name for mapping
  std::string new_mapping_id();
  /// Return a new variable name for property
  std::string new_property_id();
  /// Get the pointer of a ila state, it must exist
  const ExprPtr IlaGetState(const std::string& sname) const;
  /// Get the pointer of an ila input, it must exist
  const ExprPtr IlaGetInput(const std::string& sname) const;
  /// Get (a,d) width of a memory, if not existing, (0,0)
  std::pair<unsigned, unsigned>
    GetMemInfo(const std::string& ila_mem_name) const;
  /// Test if a string represents an ila state name
  bool TryFindIlaState(const std::string& sname);
  /// Test if a string represents an ila input name
  bool TryFindIlaInput(const std::string& sname);
  /// Test if a string represents a Verilog signal name
  bool TryFindVlgState(const std::string& sname);
  /// Try to find a ILA var according to a name
  ExprPtr TryFindIlaVarName(const std::string& sname);
  /// Modify a token and record its use
  std::string ModifyCondExprAndRecordVlgName(const VarExtractor::token& t);
  /// Check if ila name and vlg name are type compatible (not including special
  /// directives)
  static unsigned TypeMatched(const ExprPtr& ila_var,
                              const SignalInfoBase& vlg_var);
  /// get width of an ila node
  static unsigned get_width(const ExprPtr& n);
  /// Parse and modify a condition string
  std::string ReplExpr(const std::string& expr, bool force_vlg_sts = false);
  /// handle a single string map (s-name/equ-string)
  std::string PerStateMap(const std::string& ila_state_name_or_equ,
                          const std::string& vlg_st_name);
  /// handle a var map
  /// will create new variables "m?" and return it
  /// 1.  "ila-state":"**MEM**.?"
  /// 2a. "ila-state":"statename"  --> PerStateMap
  /// 2b. "ila-state":"(cond)&map"   --> PerStateMap
  /// 3.  "ila-state":[ "cond&map" ]
  /// 4.  "ila-state":[ {"cond":,"map":}, ]
  std::string GetStateVarMapExpr(const std::string& ila_state_name,
                                 nlohmann::json& m, bool is_assert = false);
  /// add a start condition if it is given
  void handle_start_condition(nlohmann::json& dc);
  /// Find the current instruction mapping
  nlohmann::json& get_current_instruction_rf();

protected:
  // --------------- STEPS OF GENERATION ------------------------//
  /// add ila input to the wrapper
  void ConstructWrapper_add_ila_input();
  /// add the vlg input ouput to the wrapper I/O
  void ConstructWrapper_add_vlg_input_output();
  /// add a cycle counter to be used to deal with the end cycle
  void ConstructWrapper_add_cycle_count_moniter();
  /// generate the `define TRUE 1
  void ConstructWrapper_generate_header();
  /// add state equ assumptions
  void ConstructWrapper_add_varmap_assumptions();
  /// add state equ assertions
  void ConstructWrapper_add_varmap_assertions();
  /// Add invariants as assumption/assertion when target is invariant
  void ConstructWrapper_add_inv_assumption_or_assertion_target_invariant();
  /// Add invariants as assumption/assertion when target is instruction
  void ConstructWrapper_add_inv_assumption_or_assertion_target_instruction();

  /// Add more assumptions/assertions
  void ConstructWrapper_add_additional_mapping_control();
  /// Generate __ISSUE__, __IEND__, ... signals
  void ConstructWrapper_add_condition_signals();
  /// Register the extra wires to the idr
  void ConstructWrapper_register_extra_io_wire();
  /// Add instantiation statement of the two modules
  void ConstructWrapper_add_module_instantiation();
  /// Add instantiation of the memory and put the needed mem implementation in
  /// extra export This also include the assertions
  void ConstructWrapper_add_helper_memory();
  /// Add buffers and assumption/assertions about the
  void ConstructWrapper_add_uf_constraints();
  /// Add post value holder (val @ cond == ...)
  void ConstructWrapper_add_post_value_holder();
  /// A sub function of the above post-value-holder hanlder
  int ConstructWrapper_add_post_value_holder_handle_obj(nlohmann::json & pv_cond_val,
                            const std::string & pv_name, int width, bool create_reg);
  /// Add Verilog inline monitor
  void ConstructWrapper_add_vlg_monitor();

  // -------------------------------------------------------------------------
  /// Add invariants as assumption/assertion when target is inv_syn_design_only
  void ConstructWrapper_add_inv_assumption_or_assertion_target_inv_syn_design_only();
  /// Connect the memory even we don't care a lot about them
  void ConstructWrapper_inv_syn_connect_mem();
  /// Sometimes you need to add some signals that only appeared in Instruction target
  void ConstructWrapper_inv_syn_cond_signals();

protected:
  /// get the ila module instantiation string
  std::string ConstructWrapper_get_ila_module_inst();
  /// add an invariant object as assertion
  void add_inv_obj_as_assertion( InvariantObject * inv_obj);
  /// add an invariant object as an assumption
  void add_inv_obj_as_assumption( InvariantObject * inv_obj);
  /// add rf inv as assumptions (if there are)
  void add_rf_inv_as_assumption();
  /// add rf inv as assumptions (if there are)
  void add_rf_inv_as_assertion();



protected:
  // ----------------------- MEMBERS for Export ------------------- //
  /// top verilog module name
  std::string top_mod_name;
  /// top verilog module file
  std::string top_file_name;
  /// top verilog module file
  std::string ila_file_name;
  /// design files
  std::vector<std::string> vlg_design_files; // mainly design file
  /// include paths
  std::vector<std::string> vlg_include_files_path;
  /// Store the configuration
<<<<<<< HEAD
  const vtg_config_t _vtg_config;
=======
  vtg_config_t _vtg_config;
  /// Store the vlg configurations
  const VerilogGenerator::VlgGenConfig& _vlg_cfg; 
  /// Store the selection of backend
  backend_selector _backend;
>>>>>>> 50898865

public:
  /// Call the separate construct functions to make a wrapper (not yet export
  /// it)
  void virtual ConstructWrapper();
  /// PreExportWork (modification and etc.)
  void virtual PreExportProcess() = 0;
  /// create the wrapper file
  void virtual Export_wrapper(const std::string& wrapper_name);
  /// export the ila verilog
  void virtual Export_ila_vlg(const std::string& ila_vlg_name);
  /// export the script to run the verification
  void virtual Export_script(const std::string& script_name) = 0;
  /// export extra things (problem)
  void virtual Export_problem(
      const std::string& extra_name) = 0; // only for cosa
  /// export the memory abstraction (implementation)
  /// Yes, this is also implementation specific, (jasper may use a different
  /// one)
  void virtual Export_mem(const std::string& mem_name) = 0;
  /// For jasper, this means do nothing, for yosys, you need to add (*keep*)
  void virtual Export_modify_verilog() = 0;
  /// Take care of exporting all of a single target
  void virtual ExportAll(const std::string& wrapper_name,
                         const std::string& ila_vlg_name,
                         const std::string& script_name,
                         const std::string& extra_name,
                         const std::string& mem_name);

protected:
  // helper function to be implemented by COSA/JASPER
  /// Add an assumption
  virtual void add_an_assumption(const std::string& aspt,
                                 const std::string& dspt) = 0;
  /// Add an assertion
  virtual void add_an_assertion(const std::string& asst,
                                const std::string& dspt) = 0;
  // helper function to be implemented by COSA/JASPER
  /// Add an assumption
  virtual void add_a_direct_assumption(const std::string& aspt,
                                       const std::string& dspt) = 0;
  /// Add an assertion
  virtual void add_a_direct_assertion(const std::string& asst,
                                      const std::string& dspt) = 0;

  /// Add an assignment which in JasperGold could be an assignment, but in CoSA
  /// has to be an assumption
  virtual void add_wire_assign_assumption(const std::string& varname,
                                          const std::string& expression,
                                          const std::string& dspt) = 0;
  /// Add an assignment to a register which in JasperGold could be an
  /// assignment, but in CoSA has to be an assumption
  virtual void add_reg_cassign_assumption(const std::string& varname,
                                          const std::string& expression,
                                          int width,
                                          const std::string& cond,
                                          const std::string& dspt) = 0;

public:
  // Do not instantiate
  virtual void do_not_instantiate(void) = 0;

  // ----------------------- BAD STATE -------------------- //
public:
  /// check if this module is in a bad state
  bool in_bad_state(void) const { return _bad_state; }

protected:
  /// If it is bad state, return true and display a message
  bool bad_state_return(void);
  /// If it is in a bad state
  bool _bad_state;

}; // class VlgSglTgtGen

/// brief Class of Verilog verification target generation, not to be used
/// outside
class VlgVerifTgtGen : public VlgVerifTgtGenBase {
  // --------------------- TYPE DEFINITIONS ---------------------------- //
  /// tell us which backend to use
  using backend_selector = VlgVerifTgtGenBase::backend_selector;
  /// Type of configuration
  using vtg_config_t = VlgVerifTgtGenBase::vtg_config_t;
  /// Type of a target
  using target_type_t = VlgSglTgtGen::target_type_t;
  /// Type of advanced parameter
  using advanced_parameters_t = VlgVerifTgtGenBase::advanced_parameters_t;
  /// Type of chc target
  using _chc_target_t = VlgVerifTgtGenBase::_chc_target_t;

public:
  // --------------------- CONSTRUCTOR ---------------------------- //
  ///
  /// \param[in] implementation's include path (if it uses `include)
  /// \param[in] verilog's path, currently we only handle situation where all in
  /// the same folder \param[in] name of the top module of the implementation,
  /// leave "" to allow auto analysis \param[in] where to get variable mapping
  /// \param[in] where to get refinement relation
  /// \param[in] output path (ila-verilog, wrapper-verilog, problem.txt,
  /// run-verify-by-???, modify-impl, it there is ) \param[in] pointer to the
  /// ila \param[in] (optional) the default configuration for outputing verilog
  VlgVerifTgtGen(const std::vector<std::string>& implementation_include_path,
                 const std::vector<std::string>& implementation_srcs,
                 const std::string& implementation_top_module,
                 const std::string& refinement_variable_mapping,
                 const std::string& refinement_conditions,
                 const std::string& output_path, const InstrLvlAbsPtr& ila_ptr,
                 backend_selector backend, const vtg_config_t& vtg_config,
                 const VerilogGenerator::VlgGenConfig& config =
                     VerilogGenerator::VlgGenConfig(),
                 advanced_parameters_t * adv_ptr = NULL);

  /// no copy constructor, please
  VlgVerifTgtGen(const VlgVerifTgtGen&) = delete;
  /// no assignment, please. I don't want to mess up w. vlg_info_ptr
  VlgVerifTgtGen& operator=(const VlgVerifTgtGen&) = delete;

  // --------------------- DESTRUCTOR ---------------------------- //
  /// release verilog info pointer
  virtual ~VlgVerifTgtGen();

protected:
  // --------------------- MEMBERS ---------------------------- //
  /// implementation include path
  const std::vector<std::string> _vlg_impl_include_path;
  /// implementatino path
  const std::vector<std::string> _vlg_impl_srcs;
  /// implementation top module name
  const std::string _vlg_impl_top_name;
  /// refinement relation - variable mapping path
  const std::string _rf_var_map_name;
  /// refinement relation - condition path
  const std::string _rf_cond_name;
  /// output path, output the ila-verilog, wrapper-verilog, problem.txt,
  /// run-verify-by-???
  const std::string _output_path;
  /// The pointer to the instruction that is going to export
  const InstrLvlAbsPtr& _ila_ptr;
  /// The name of verilog top module instance in the wrapper
  std::string _vlg_mod_inst_name;
  /// The name of ila-verilog top module instance in the wrapper
  std::string _ila_mod_inst_name;
  /// A pointer to create verilog analyzer
  VerilogInfo* vlg_info_ptr;
  /// to store the backend
  backend_selector _backend;
  /// to store the verilog configuration
  VerilogGenerator::VlgGenConfig _cfg;
  /// to store the configuration
  vtg_config_t _vtg_config;
  /// to store the advanced parameter configurations
  advanced_parameters_t * _advanced_param_ptr;
  /// to store the generate script name
  std::vector<std::string> runnable_script_name;

protected:
  /// store the vmap info
  nlohmann::json rf_vmap;
  /// store the condition
  nlohmann::json rf_cond;
<<<<<<< HEAD
  /// refinement relation : supplementary information
  VlgTgtSupplementaryInfo sup_info;
=======
  /// The supplementary information
  VlgTgtSupplementaryInfo supplementary_info;
>>>>>>> 50898865

public:
  // --------------------- METHODS ---------------------------- //
  /// Generate everything
  // only set the info pointer within it and delete it afterwards
  void GenerateTargets(void);
  /// Return true if it is in bad state
  bool in_bad_state(void) const { return _bad_state; }
  /// get vlg-module instance name
  std::string GetVlgModuleInstanceName() const { return _vlg_mod_inst_name; }
  /// generate invariant synthesis target
  void GenerateInvSynTargetsAbc(bool useGla, bool useCorr, bool useAiger);
  /// generate inv-syn target
  std::shared_ptr<smt::YosysSmtParser> GenerateInvSynTargets(synthesis_backend_selector s_backend); 
  /// generate inv-enhance target
  std::shared_ptr<smt::YosysSmtParser> GenerateInvSynEnhanceTargets(const InvariantInCnf & cnf);
  /// generate inv-syn-sygus target
  std::shared_ptr<smt::YosysSmtParser> GenerateInvSynSygusTargets(synthesis_backend_selector s_backend,
    TraceDataPoints * dp, const std::vector<std::string> & sygus_var_names, bool enumerate); 
  /// just to get the smt info
  std::shared_ptr<smt::YosysSmtParser> GenerateSmtTargets();
  /// generate the runable script name
  const std::vector<std::string> & GetRunnableScriptName() const;
  /// check property using Z3 not cosa
  void GenerateDesignOnlyCandidateInvChcCheckTargets(synthesis_backend_selector s_backend);
  /// return the result from parsing supplymentary information
  const VlgTgtSupplementaryInfo & GetSupplementaryInfo() const;

protected:
  // --------------------- METHODS ---------------------------- //
  /// subroutine for generating synthesis using chc targets
  
protected:
  /// If it is bad state, return true and display a message
  bool bad_state_return(void);
  /// load json from a file name to the given j
  void load_json(const std::string& fname, nlohmann::json& j);
  /// Get instance name from rfmap
  void set_module_instantiation_name();

private:
  /// If it is in a bad state
  bool _bad_state;
  /// okay it is fine to instantiate this class
  virtual void do_not_instantiate() override {}

}; // class VlgVerifTgtGen

}; // namespace ilang

#endif // VTARGET_GEN_IMPL_H__<|MERGE_RESOLUTION|>--- conflicted
+++ resolved
@@ -25,11 +25,8 @@
 #include <ilang/vtarget-out/var_extract.h>
 #include <ilang/vtarget-out/vtarget_gen.h>
 #include <ilang/vtarget-out/supplementary_info.h>
-<<<<<<< HEAD
 #include <ilang/vtarget-out/inv-syn/sygus/datapoint.h>
 
-=======
->>>>>>> 50898865
 #include <list>
 #include <map>
 #include <memory>
@@ -88,14 +85,9 @@
       const InstrPtr& instr_ptr, // which could be an empty pointer, and it will
                                  // be used to verify invariants
       const InstrLvlAbsPtr& ila_ptr,
-<<<<<<< HEAD
       const VerilogGenerator::VlgGenConfig& config,
       nlohmann::json& _rf_vmap,
       nlohmann::json& _rf_cond, VlgTgtSupplementaryInfo & _sup_info,
-=======
-      const VerilogGenerator::VlgGenConfig& config, nlohmann::json& _rf_vmap,
-      nlohmann::json& _rf_cond, VlgTgtSupplementaryInfo & _supplementary_info,
->>>>>>> 50898865
       VerilogInfo* _vlg_info_ptr,
       const std::string& vlg_mod_inst_name,
       const std::string& ila_mod_inst_name, const std::string& wrapper_name,
@@ -299,15 +291,11 @@
   /// include paths
   std::vector<std::string> vlg_include_files_path;
   /// Store the configuration
-<<<<<<< HEAD
-  const vtg_config_t _vtg_config;
-=======
   vtg_config_t _vtg_config;
   /// Store the vlg configurations
   const VerilogGenerator::VlgGenConfig& _vlg_cfg; 
   /// Store the selection of backend
   backend_selector _backend;
->>>>>>> 50898865
 
 public:
   /// Call the separate construct functions to make a wrapper (not yet export
@@ -468,13 +456,8 @@
   nlohmann::json rf_vmap;
   /// store the condition
   nlohmann::json rf_cond;
-<<<<<<< HEAD
   /// refinement relation : supplementary information
   VlgTgtSupplementaryInfo sup_info;
-=======
-  /// The supplementary information
-  VlgTgtSupplementaryInfo supplementary_info;
->>>>>>> 50898865
 
 public:
   // --------------------- METHODS ---------------------------- //
