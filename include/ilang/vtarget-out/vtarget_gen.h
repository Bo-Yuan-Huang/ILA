/// \file Header for wrapper for verilog verification target generation
/// This is used to avoid include json explicitly
// --- Hongce Zhang

#ifndef VTARGET_GEN_H__
#define VTARGET_GEN_H__

#include <ilang/config.h>

#include <ilang/ila/instr_lvl_abs.h>
#include <ilang/verilog-out/verilog_gen.h>
#include <ilang/vtarget-out/inv-syn/inv_obj.h>
#include <ilang/vtarget-out/inv-syn/cex_extract.h>

namespace ilang {

/// \brief VlgVerifTgtGenBase: do nothing, should not instantiate
class VlgVerifTgtGenBase {
  // ----------------------- Type Definition ----------------------- //
public:
  /// Type of record of extra info of a signal
  struct ex_info_t {
    std::string range;
    ex_info_t(const std::string& r) : range(r) {}
  };
  /// Type of the backend
  typedef enum { NONE = 0, COSA = 1, JASPERGOLD = 2, YOSYS = 3 } backend_selector;
  /// Type of invariant synthesis backend
  typedef enum {Z3, FreqHorn, CVC4, ABC} synthesis_backend_selector;
  /// Type of the chc target
  enum _chc_target_t {CEX, INVCANDIDATE, GENERAL_PROPERTY};
  /// Verilog Target Generation Configuration
  typedef struct _vtg_config {
    /// Set the targets: instructions/invariants/both
    enum { INST, INV, BOTH } target_select;
    /// If not an empty string, then only check for that instruction
    std::string CheckThisInstructionOnly;
    /// Ensure the instruction will not be reseted while
    /// in the whole execution of checking instruction
    /// from reseted --> to forever
    bool InstructionNoReset; // true
    /// Tell whether we assume the invariants only on the initial state
    /// when checking instructions
    /// I couldn't think of a reason why not, maybe this is
    /// faster for the solver? maybe
    /// for Yosys, we will ignore this
    // bool OnlyEnforceInvariantsOnInitialStateOfInstrCheck; // true
    /// Does not insert assertions of variable mapping
    /// if an instruction does not update that var
    bool OnlyCheckInstUpdatedVars; // true
    /// Do we set separate problems for different var map (CoSA only)
    bool PerVariableProblemCosa; // true
    /// Whether to abstract the memory read
    bool MemAbsReadAbstraction; // false
    /// Whether to force the instruction check to start from reset state
    bool ForceInstCheckReset;
    /// For COSA target generator : whether to force NEW/OLD port declaration
    /// or allow the verilog modify detect it (detection could fail or 
    /// make mistakes, so you may want to force it)
    enum { AUTO = 0, NEW = 1, OLD = 2 } PortDeclStyle; // default : AUTO
    /// Generate a jg script to help validate cosa?
    bool CosaGenJgTesterScript; // default : false
    /// generate the trace for all variables?
    bool CosaFullTrace;
    /// For CoSA backend: do we add (* keep *)? default true, however, it can be
    /// buggy, so you can disable it if you want
    bool CosaAddKeep;
    // The bound of BMC, default 127
    unsigned MaxBound;
    /// Only enforce var eq on updated vars, should not be used
    bool OnlyAssumeUpdatedVarsEq; // should be false
    // ----------- Options for CoSA script -------------- //
    /// If not empty, the generated script will include the path of Cosa
    std::string CosaPath;
    /// If not empty, the generated script will include sourcing a script
    std::string CosaPyEnvironment;
    /// A choice of solver (in the script)
    std::string CosaSolver;
    /// Whether the Solver should generate vcd trace
    bool CosaGenTraceVcd;
    /// other CoSA options
    std::string CosaOtherSolverOptions;
    // ----------- Options for Yosys SMT-LIB2 Generator -------------- //
    /// The path to yosys, if yosys is not in the PATH, default empty
    std::string YosysPath;
    /// Whether to use array sort on register file, not compatible with
    /// BitVec in YosysSmtStateSort, default false
    bool YosysSmtArrayForRegFile;
    /// How to encode Verilog state
    /// DataSort seems to use PDR engine, while bitvec seems Datalog
    /// Not 100% sure of it
    typedef enum  { 
      UnintepretedFunc /*not supported*/ , 
      DataSort, /*by default*/
      BitVec /*not supported*/
      } _state_sort_t;
    _state_sort_t YosysSmtStateSort;
    /// whether to remove the extra issue cycle and starts from reset
    bool VerificationSettingAvoidIssueStage;
    /// for invariant synthesis do we keep memory abstraction in Verilog
    /// you can keep it true, untill the invariant refers to some memory there
    bool InvariantSynthesisKeepMemory;
    /// for invariant check, do we keep memory abstraction in Verilog
    bool InvariantCheckKeepMemory;
    // ----------- Options for Z3/FreqHorn/ABC Solver -------------- //
    /// The path to Z3, if "z3" is not in the PATH, default empty
    std::string Z3Path;
    /// The path to FreqHorn, if "freqhorn" is not in the PATH, default empty
    std::string FreqHornPath;
    /// FreqHorn Configuration Options
    std::vector<std::string> FreqHornOptions;
    /// The path to ABC, if "abc" is not in the PATH, default empty
    std::string AbcPath;
    /// Whether to flatten the module hierarchy
    bool YosysSmtFlattenHierarchy;
    /// Whether to flatten the datatypes
    bool YosysSmtFlattenDatatype;
    /// Whether to assume the old invariants when check for reachability
    /// It seems for Z3, setting this to be false is faster (I don't know why)
    /// For freqhorn-enhance, this will be (internally) overwritten to be true
    bool InvariantSynthesisReachableCheckKeepOldInvariant;
    /// ABC option : whether to use gate-level abstraction
    bool AbcUseGla;
    /// ABC option : whether to use correlation analysis
    bool AbcUseCorr;  
    /// ABC option : whether to pass aiger to ABC
    bool AbcUseAiger;  
    /// ABC option : the way to handle assumptions
    typedef enum _abc_assumption_style_t {
      AigMiterExtraOutput = 0, // Use AIG's extra output to represent, cannot use with GLA
      AssumptionRegister = 1   // Use extra register, may have issues in interpreting the invariant
    } AbcAssumptionStyle_t;
    AbcAssumptionStyle_t AbcAssumptionStyle;
    /// Configure the behavior of INV target, if false,
    /// will not check synthesized invariants by default (unless call generateInvariantVerificationTarget)
    /// if true, will check by default
    enum _validate_synthesized_inv { NOINV, CANDIDATE, CONFIRMED, ALL } ValidateSynthesizedInvariant;
    // ----------- Options for SyGuS Solver for Invariant Synthesis ----------- //
    /// The path to CVC4, if "cvc4" is not in the PATH, default empty
    std::string Cvc4Path;
    /// the SyGuS solver options --- not limited to CVC4
    struct _sygus_options_t{
      /// The type of synthesis (datapoint/transfer function)
      enum _sygus_pass_info_t {DataPoints, TransferFunc} SygusPassInfo;
      /// whether to use bvcomparison
      bool UseEqOnlyBvComparison;

      /// whether to use bit extension
      bool UseExtend;
      /// the bit range to extract from
      std::vector<std::pair<unsigned, unsigned>> ExtendFrom;
      /// the bit range to extract to
      std::vector<std::pair<unsigned, unsigned>> ExtendTo;
      /// the vars to take into consideration
      std::set<std::string> ExtendVars;

      /// whether to use bit extraction
      bool UseExtract;
      /// the bit range to extract from
      std::vector<std::pair<unsigned, unsigned>> ExtractFrom;
      /// the bit range to extract to
      std::vector<std::pair<unsigned, unsigned>> ExtractTo;
      /// the vars to take into consideration
      std::set<std::string> ExtractVars;

      /// whether to use concatnation
      bool UseConcat;
      /// the vars to take into consideration
      std::set<std::string> ConcatVars;

      /// future: use arithmetics?
      enum _use_arithmetics_t {None, Level1, Recursive} UseArithmetics;

      /// constants in the syntax
      /// add all constants if it is or below this size
      unsigned AllConstantUnderThisSize;

      /// all other width : 0 1 half allone-1 allone
      std::set<unsigned> SpecialValueForAllOtherWidth;

      // default constructor
      _sygus_options_t() :
        SygusPassInfo(_sygus_pass_info_t::DataPoints),
        UseEqOnlyBvComparison(true),
        UseExtend(false), UseExtract(false), 
        UseConcat(false) , UseArithmetics(_use_arithmetics_t::None),
        AllConstantUnderThisSize(4) {}
    }; // the options
    _sygus_options_t SygusOptions;



    /// The default constructor for default values
    _vtg_config()
        : target_select(BOTH), CheckThisInstructionOnly(""),
<<<<<<< HEAD
          InstructionNoReset(true), 
          // OnlyEnforceInvariantsOnInitialStateOfInstrCheck(true),  // not used, always true
          OnlyCheckInstUpdatedVars(true),
          PerVariableProblemCosa(false), MemAbsReadAbstraction(false),
          CosaGenJgTesterScript(false), CosaFullTrace(false), 
          CosaAddKeep(true), MaxBound(127),
=======
          InstructionNoReset(true), OnlyCheckInstUpdatedVars(true),
          PerVariableProblemCosa(false),
          MemAbsReadAbstraction(false),
>>>>>>> 50898865
          ForceInstCheckReset(false), PortDeclStyle(AUTO),
          CosaGenJgTesterScript(false), CosaAddKeep(true), MaxBound(127),
          OnlyAssumeUpdatedVarsEq(false), CosaPath(""), CosaPyEnvironment(""),
          CosaSolver(""), CosaGenTraceVcd(true), CosaOtherSolverOptions(""),
          YosysSmtArrayForRegFile(false), YosysSmtStateSort(DataSort),
          VerificationSettingAvoidIssueStage(false), 
          InvariantSynthesisKeepMemory(true),
          InvariantCheckKeepMemory(true),
          YosysSmtFlattenHierarchy(false),
          YosysSmtFlattenDatatype(false), InvariantSynthesisReachableCheckKeepOldInvariant(false),
          ValidateSynthesizedInvariant(_validate_synthesized_inv::ALL) ,
          AbcUseGla(true), AbcUseCorr(false), AbcUseAiger(false),
          AbcAssumptionStyle(_abc_assumption_style_t::AssumptionRegister) {}
  } vtg_config_t;

  /// NOTE: this function can be inherited
  /// and only expose a visible interface to the outside
  typedef struct _adv_parameters {
    /// invariant object
    InvariantObject * _inv_obj_ptr;
    /// candidate invariants object
    InvariantObject * _candidate_inv_ptr;
    /// counterexample object
    CexExtractor * _cex_obj_ptr;
    /// The default constructor for default values
    _adv_parameters() : 
      _inv_obj_ptr(NULL),
      _candidate_inv_ptr(NULL),
      _cex_obj_ptr(NULL) {}
    /// virtual destructor
    virtual ~_adv_parameters() {};
  } advanced_parameters_t;

public:
  // ----------------------- Constructor/Destructor ----------------------- //
  // constructor : do nothing
  VlgVerifTgtGenBase() {}
  // destructor : do nothing (make it virtual !!!)
  virtual ~VlgVerifTgtGenBase() {}

private:
  // avoid instantiation
  virtual void do_not_instantiate(void) = 0;
}; // class VlgVerifTgtGenBase

class VerilogVerificationTargetGenerator {
public:
  /// Type of the backend
  using backend_selector = VlgVerifTgtGenBase::backend_selector;
  /// Type of the synthesis backend
  using synthesis_backend_selector = VlgVerifTgtGenBase::synthesis_backend_selector;
  /// Type of configuration
  using vtg_config_t = VlgVerifTgtGenBase::vtg_config_t;
  /// Type of advanced parameter
  using advanced_parameters_t = VlgVerifTgtGenBase::advanced_parameters_t;

public:
  // --------------------- CONSTRUCTOR ---------------------------- //
  ///
  /// \param[in] implementation's include path (if it uses `include)
  /// \param[in] verilog's path, currently we only handle situation where all in
  /// the same folder \param[in] name of the top module of the implementation,
  /// leave "" to allow auto analysis \param[in] where to get variable mapping
  /// \param[in] where to get refinement relation
  /// \param[in] output path (ila-verilog, wrapper-verilog, problem.txt,
  /// run-verify-by-???, modify-impl, it there is ) 
  /// \param[in] pointer to the ila
  /// \param[in] the backend selector 
  /// \param[in] (optional) the default configuration for outputing verilog
  /// \param[in] (optional) pointer to an advance parameter
  VerilogVerificationTargetGenerator(
      const std::vector<std::string>& implementation_include_path,
      const std::vector<std::string>& implementation_srcs,
      const std::string& implementation_top_module,
      const std::string& refinement_variable_mapping,
      const std::string& refinement_conditions, const std::string& output_path,
      const InstrLvlAbsPtr& ila_ptr, backend_selector backend,
      const vtg_config_t& vtg_config = vtg_config_t(),
      const VerilogGenerator::VlgGenConfig& config =
          VerilogGenerator::VlgGenConfig(),
      advanced_parameters_t * adv_ptr = NULL);
  // --------------------- DECONSTRUCTOR ---------------------------- //
  virtual ~VerilogVerificationTargetGenerator();

  /// export all targets
  void GenerateTargets(void);
  /// return true if the generator's in a bad state and cannot proceed.
  bool in_bad_state(void) const;
  /// get vlg-module instance name
  std::string GetVlgModuleInstanceName(void) const;

private:
  /// will be casted to different generator inside the implementation
  VlgVerifTgtGenBase* _generator;

}; // VerilogVerificationTargetGenerator

}; // namespace ilang

#endif // VTARGET_GEN_H__<|MERGE_RESOLUTION|>--- conflicted
+++ resolved
@@ -193,20 +193,12 @@
     /// The default constructor for default values
     _vtg_config()
         : target_select(BOTH), CheckThisInstructionOnly(""),
-<<<<<<< HEAD
           InstructionNoReset(true), 
           // OnlyEnforceInvariantsOnInitialStateOfInstrCheck(true),  // not used, always true
           OnlyCheckInstUpdatedVars(true),
           PerVariableProblemCosa(false), MemAbsReadAbstraction(false),
-          CosaGenJgTesterScript(false), CosaFullTrace(false), 
-          CosaAddKeep(true), MaxBound(127),
-=======
-          InstructionNoReset(true), OnlyCheckInstUpdatedVars(true),
-          PerVariableProblemCosa(false),
-          MemAbsReadAbstraction(false),
->>>>>>> 50898865
           ForceInstCheckReset(false), PortDeclStyle(AUTO),
-          CosaGenJgTesterScript(false), CosaAddKeep(true), MaxBound(127),
+          CosaGenJgTesterScript(false),  CosaFullTrace(false), CosaAddKeep(true), MaxBound(127),
           OnlyAssumeUpdatedVarsEq(false), CosaPath(""), CosaPyEnvironment(""),
           CosaSolver(""), CosaGenTraceVcd(true), CosaOtherSolverOptions(""),
           YosysSmtArrayForRegFile(false), YosysSmtStateSort(DataSort),
