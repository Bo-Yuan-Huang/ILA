language: cpp

branches:
    only:
    - travisBranch
    - master

os:
    - linux

env:
    matrix:
        - CMAKE_CXX_COMPILER=g++-4.8

#git:
#    depth: 3

before_install:
    - sudo add-apt-repository --yes ppa:ubuntu-toolchain-r/test
    - sudo apt-get -qq --yes update
    - sudo apt-add-repository --yes ppa:smspillaz/cmake-2.8.12
    - sudo apt-get -qq --yes update
    
install: 
    - sudo apt-get install --yes cmake cmake-data
    - sudo apt-get -qq --yes update
    - sudo apt-get install --yes libgmp-dev
    - sudo apt-get -qq --yes update
    - sudo apt-get install --yes -qq gcc-4.8
    - sudo apt-get install --yes -qq g++-4.8
    - sudo apt-get -qq --yes update
    - sudo apt-get install --yes -qq libstdc++-4.8-dev
    - sudo rm /usr/bin/gcc 
    - sudo rm /usr/bin/g++
    - sudo ln -s /usr/bin/gcc-4.8 /usr/bin/gcc
    - sudo ln -s /usr/bin/g++-4.8 /usr/bin/g++

before_script:
    # boost
    - wget --no-verbose --output-document=boost-trunk.tar.gz https://sourceforge.net/projects/boost/files/boost/1.61.0/boost_1_61_0.tar.gz/download
    - export BOOST_ROOT="$TRAVIS_BUILD_DIR/../boost-trunk"
    - mkdir -p $BOOST_ROOT
    - tar -zxf boost-trunk.tar.gz --strip-components=1 -C $BOOST_ROOT > /dev/null
    - cd $BOOST_ROOT
    - ./bootstrap.sh 
    - ./b2 
    - sudo ./b2 install 
    - export BOOST_ROOT=$BOOST_ROOT
    - alias bjam=$BOOST_ROOT/bjam
    - export C_INCLUDE_PATH=$BOOST_ROOT/:$C_INCLUDE_PATH
    - export CPLUS_INCLUDE_PATH=$BOOST_ROOT/:$CPLUS_INCLUDE_PATH
    - export C_INCLUDE_PATH=/usr/include/:$C_INCLUDE_PATH
    - export CPLUS_INCLUDE_PATH=/usr/include/:$CPLUS_INCLUDE_PATH
    - export C_INCLUDE_PATH=/usr/local/include/:$C_INCLUDE_PATH
    - export CPLUS_INCLUDE_PATH=/usr/local/include/:$CPLUS_INCLUDE_PATH
    - export BOOST_BUILD_PATH=$BOOST_ROOT
    - export LIBRARY_PATH=$BOOST_ROOT/stage/lib/:$LIBRARY_PATH
    - export LD_LIBRARY_PATH=$BOOST_ROOT/stage/lib/:$LD_LIBRARY_PATH
    - cd $TRAVIS_BUILD_DIR
    # z3
    - git clone https://github.com/Z3Prover/z3.git
    - cd z3
    - git checkout bd0bd6052a9e52712326f680f2b7415a93c4d1e0
    - python scripts/mk_make.py
    - cd build
    - make 
    - sudo make install
    - cd $TRAVIS_BUILD_DIR

script:
    - cd $TRAVIS_BUILD_DIR/synthesis/libcpp
    # Boost bjam
    - $BOOST_ROOT/bjam
    - rm -r bin/*
    # CMake
    - mkdir -p cbuild
    - cd cbuild
<<<<<<< HEAD
    - cmake ../ -L -DZ3_INCLUDE_DIR=/usr/include -DCMAKE_CXX_COMPILER=g++-4.8
    - make
=======
    - cmake ../ -L -DZ3_INCLUDE_DIR=/usr/include
>>>>>>> 65f6eb8f

notifications:
    email: false<|MERGE_RESOLUTION|>--- conflicted
+++ resolved
@@ -75,12 +75,8 @@
     # CMake
     - mkdir -p cbuild
     - cd cbuild
-<<<<<<< HEAD
     - cmake ../ -L -DZ3_INCLUDE_DIR=/usr/include -DCMAKE_CXX_COMPILER=g++-4.8
     - make
-=======
-    - cmake ../ -L -DZ3_INCLUDE_DIR=/usr/include
->>>>>>> 65f6eb8f
 
 notifications:
     email: false