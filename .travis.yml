language: cpp
os: linux
dist: trusty
sudo: required
compiler:
  - g++
  #- clang++

branches:
  only:
    - master
    - coveralls
    - travis
    - ref-rel
    - restructure

git:
  depth: 1
  submodules: false

before_install:
  - sudo add-apt-repository --yes ppa:ubuntu-toolchain-r/test
  - sudo apt-get -qq --yes update

install: 
  - gem install coveralls-lcov
  - sudo apt purge cmake
  - sudo apt-get install --yes libboost-all-dev
  - sudo apt-get install --yes lcov
  - sudo apt-get install --yes flex 
  #- sudo apt-get install --yes bison

before_script:
  - export PARENT_DIR=$TRAVIS_BUILD_DIR/../
  # bison (3.0.4)
  - cd $PARENT_DIR
  - wget http://ftp.gnu.org/gnu/bison/bison-3.0.4.tar.gz
  - tar zxvf bison-3.0.4.tar.gz
  - cd bison-3.0.4
  - ./configure
  - make && sudo make install
  - bison --version
  # cmake 
  - cd $PARENT_DIR
  - git clone https://github.com/Kitware/CMake.git 
  - cd CMake
  - git checkout tags/v3.8.0 -b v380
  - ./bootstrap
  - make && sudo make install
  - cmake --version
  # z3 
  - cd $PARENT_DIR
  - git clone https://github.com/Z3Prover/z3.git
  - cd z3
  - git checkout tags/z3-4.7.1 -b v471
  - python scripts/mk_make.py
  - cd build
  - make && sudo make install
  - z3 --version
  # coverage test
  - lcov --version
  - gcov --version
  - g++ --version
  # create Makefile
  - mkdir -p $TRAVIS_BUILD_DIR/build && cd $TRAVIS_BUILD_DIR/build
  - lcov --directory $TRAVIS_BUILD_DIR/build --zerocounters

script:
  - cd $TRAVIS_BUILD_DIR/build
<<<<<<< HEAD
  - cmake -L -DZ3_INCLUDE_DIR=/usr/include -Dglog_DIR=$PARENT_DIR/glog/build -Dcoverage=ON -Dpython-api=ON -Dverilog-in=ON -Djson-inout=ON -Ddebug=ON $TRAVIS_BUILD_DIR
=======
  - cmake .. -DILANG_BUILD_COV=ON
>>>>>>> b162887d
  - make && sudo make install

after_success:
  - make run_test
  - lcov --directory $TRAVIS_BUILD_DIR/build --capture --output-file coverage.info 
  - lcov --remove coverage.info 'test/*' 'app/*' 'cmake/*' 'extern/*' '/usr/*' --output-file coverage.info 
  - lcov --list coverage.info 
  - coveralls-lcov coverage.info 

notifications:
    email: false<|MERGE_RESOLUTION|>--- conflicted
+++ resolved
@@ -9,9 +9,6 @@
 branches:
   only:
     - master
-    - coveralls
-    - travis
-    - ref-rel
     - restructure
 
 git:
@@ -67,11 +64,7 @@
 
 script:
   - cd $TRAVIS_BUILD_DIR/build
-<<<<<<< HEAD
-  - cmake -L -DZ3_INCLUDE_DIR=/usr/include -Dglog_DIR=$PARENT_DIR/glog/build -Dcoverage=ON -Dpython-api=ON -Dverilog-in=ON -Djson-inout=ON -Ddebug=ON $TRAVIS_BUILD_DIR
-=======
   - cmake .. -DILANG_BUILD_COV=ON
->>>>>>> b162887d
   - make && sudo make install
 
 after_success:
