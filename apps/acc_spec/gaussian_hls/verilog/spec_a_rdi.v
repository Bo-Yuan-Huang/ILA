--- conflicted
+++ resolved
@@ -210,21 +210,6 @@
        RAM_x <= n6;
        RAM_y <= n7;
        arg_0_TDATA <= n8;
-<<<<<<< HEAD
-       arg_0_TVALID <= n9;
-       arg_1_TREADY <= n10;
-       cur_pix <= n11;
-       stencil_0 <= n12;
-       stencil_1 <= n13;
-       stencil_2 <= n14;
-       stencil_3 <= n15;
-       stencil_4 <= n16;
-       stencil_5 <= n17;
-       stencil_6 <= n18;
-       stencil_7 <= n19;
-       stencil_8 <= n20;
-       RAM_0 [addr_0] <= RAM_0 [data_0];
-=======
        arg_0_TVALID <= n13;
        arg_1_TREADY <= n14;
        cur_pix <= n15;
@@ -238,7 +223,14 @@
        stencil_6 <= n28;
        stencil_7 <= n29;
        stencil_8 <= n30;
->>>>>>> 50cdd768
+       RAM_0 [ addr_0 ] <= data_0;
+       RAM_1 [ addr_1 ] <= data_1;
+       RAM_2 [ addr_2 ] <= data_2;
+       RAM_3 [ addr_3 ] <= data_3;
+       RAM_4 [ addr_4 ] <= data_4;
+       RAM_5 [ addr_5 ] <= data_5;
+       RAM_6 [ addr_6 ] <= data_6;
+       RAM_7 [ addr_7 ] <= data_7;
    end
 end
 endmodule