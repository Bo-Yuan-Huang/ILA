--- conflicted
+++ resolved
@@ -409,13 +409,8 @@
         (rhint == AxiomFuncHint::HINT_READ) ? NULL : r.inst()->update(sname);
     if (wexpr) { // if it is indeed updated
       rightW = CheckAndPeel(wexpr, "STORE", ARG_ADDR);
-<<<<<<< HEAD
-// TODO:
-// #warning We should use conditional multi-store finder!
-=======
       // #warning We should use conditional multi-store finder!
       ILA_WARN << "Should use conditional multi-store finder!";
->>>>>>> 50898865
       if (!rightW) {
         // wexpr->Print(ILA_INFO);
         ILA_INFO << "TS:" << r.name();
