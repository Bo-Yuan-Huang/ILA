--- conflicted
+++ resolved
@@ -2,11 +2,8 @@
 /// Verilog Generator
 #include <cctype>
 #include <cmath>
-<<<<<<< HEAD
 #include <ilang/ila/expr_fuse.h>
-=======
 #include <ilang/util/log.h>
->>>>>>> 3276f4e7
 #include <ilang/verilog-out/verilog_gen.h>
 #include <iomanip>
 #include <string>
@@ -64,7 +61,7 @@
 }
 
 VerilogGeneratorBase::vlg_name_t
-  VerilogGeneratorBase::sanitizeName(const vlg_name_t& n) {
+VerilogGeneratorBase::sanitizeName(const vlg_name_t& n) {
 
   std::string outStr;
   for (unsigned idx = 0; idx < n.length(); ++idx) {
