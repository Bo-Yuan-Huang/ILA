--- conflicted
+++ resolved
@@ -143,10 +143,9 @@
       auto target = VlgSglTgtGen_Cosa(
           os_portable_append_dir(_output_path, "invariants"),
           NULL, // invariant
-          _ila_ptr, _cfg, rf_vmap, rf_cond, supplementary_info,
-           vlg_info_ptr, _vlg_mod_inst_name,
-          _ila_mod_inst_name, "wrapper", _vlg_impl_srcs, _vlg_impl_include_path,
-          _vtg_config, _backend);
+          _ila_ptr, _cfg, rf_vmap, rf_cond, supplementary_info, vlg_info_ptr,
+          _vlg_mod_inst_name, _ila_mod_inst_name, "wrapper", _vlg_impl_srcs,
+          _vlg_impl_include_path, _vtg_config, _backend);
       target.ConstructWrapper();
       target.ExportAll("wrapper.v", "ila.v", "run.sh", "problem.txt",
                        "absmem.v");
@@ -154,10 +153,9 @@
       auto target = VlgSglTgtGen_Jasper(
           os_portable_append_dir(_output_path, "invariants"),
           NULL, // invariant
-          _ila_ptr, _cfg, rf_vmap, rf_cond, supplementary_info,
-          vlg_info_ptr, _vlg_mod_inst_name,
-          _ila_mod_inst_name, "wrapper", _vlg_impl_srcs, _vlg_impl_include_path,
-          _vtg_config, _backend);
+          _ila_ptr, _cfg, rf_vmap, rf_cond, supplementary_info, vlg_info_ptr,
+          _vlg_mod_inst_name, _ila_mod_inst_name, "wrapper", _vlg_impl_srcs,
+          _vlg_impl_include_path, _vtg_config, _backend);
       target.ConstructWrapper();
       target.ExportAll("wrapper.v", "ila.v", "run.sh", "do.tcl", "absmem.v");
     } // end if backend...
@@ -184,9 +182,8 @@
         auto target = VlgSglTgtGen_Cosa(
             os_portable_append_dir(_output_path, iname),
             instr_ptr, // instruction
-            _ila_ptr, _cfg, rf_vmap, rf_cond, supplementary_info,
-            vlg_info_ptr, _vlg_mod_inst_name,
-            _ila_mod_inst_name, "wrapper", _vlg_impl_srcs,
+            _ila_ptr, _cfg, rf_vmap, rf_cond, supplementary_info, vlg_info_ptr,
+            _vlg_mod_inst_name, _ila_mod_inst_name, "wrapper", _vlg_impl_srcs,
             _vlg_impl_include_path, _vtg_config, _backend);
         target.ConstructWrapper();
         target.ExportAll("wrapper.v", "ila.v", "run.sh", "problem.txt",
@@ -195,9 +192,8 @@
         auto target = VlgSglTgtGen_Jasper(
             os_portable_append_dir(_output_path, iname),
             instr_ptr, // instruction
-            _ila_ptr, _cfg, rf_vmap, rf_cond, supplementary_info,
-            vlg_info_ptr, _vlg_mod_inst_name,
-            _ila_mod_inst_name, "wrapper", _vlg_impl_srcs,
+            _ila_ptr, _cfg, rf_vmap, rf_cond, supplementary_info, vlg_info_ptr,
+            _vlg_mod_inst_name, _ila_mod_inst_name, "wrapper", _vlg_impl_srcs,
             _vlg_impl_include_path, _vtg_config, _backend);
         target.ConstructWrapper();
         target.ExportAll("wrapper.v", "ila.v", "run.sh", "do.tcl", "absmem.v");
@@ -245,7 +241,7 @@
 
 // return npos if no comments in
 static size_t find_comments(const std::string& line) {
-  enum state_t { PLAIN, LEFT } state, next_state;
+  enum state_t { PLAIN, STR, LEFT } state, next_state;
   state = PLAIN;
   size_t ret = 0;
   for (const auto& c : line) {
@@ -256,10 +252,6 @@
         next_state = STR;
       else
         next_state = PLAIN;
-<<<<<<< HEAD
-    } else {
-      ILA_ASSERT(state == LEFT) << "Unknwon state " << state;
-=======
     } else if (state == STR) {
       if (c == '"' || c == '\n')
         next_state = PLAIN;
@@ -268,7 +260,6 @@
       else
         next_state = STR;
     } else if (state == LEFT) {
->>>>>>> ebe080bc
       if (c == '/') {
         ILA_ASSERT(ret > 0);
         return ret - 1;
