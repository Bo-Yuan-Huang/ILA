/// \file Source of generating CoSA accepted problem, vlg, mem, script
// --- Hongce Zhang

#include <algorithm>
#include <fstream>
#include <ilang/util/container_shortcut.h>
#include <ilang/util/fs.h>
#include <ilang/util/log.h>
#include <ilang/util/str_util.h>
#include <ilang/vtarget-out/absmem.h>
#include <ilang/vtarget-out/vtarget_gen_cosa.h>
#include <iostream>

namespace ilang {

#define VLG_TRUE "`true"
#define VLG_FALSE "`false"

VlgSglTgtGen_Cosa::VlgSglTgtGen_Cosa(
    const std::string&
        output_path, // will be a sub directory of the output_path of its parent
    const InstrPtr& instr_ptr, // which could be an empty pointer, and it will
                               // be used to verify invariants
    const InstrLvlAbsPtr& ila_ptr, const VerilogGenerator::VlgGenConfig& config,
<<<<<<< HEAD
    nlohmann::json& _rf_vmap, nlohmann::json& _rf_cond, VlgTgtSupplementaryInfo & _sup_info,
=======
    nlohmann::json& _rf_vmap, nlohmann::json& _rf_cond,
    VlgTgtSupplementaryInfo & _supplementary_info,
>>>>>>> 50898865
    VerilogInfo* _vlg_info_ptr, const std::string& vlg_mod_inst_name,
    const std::string& ila_mod_inst_name, const std::string& wrapper_name,
    const std::vector<std::string>& implementation_srcs,
    const std::vector<std::string>& implementation_include_path,
<<<<<<< HEAD
    const vtg_config_t& vtg_config, backend_selector backend,
    const target_type_t& target_tp,
    advanced_parameters_t * adv_ptr)
    : VlgSglTgtGen(output_path, instr_ptr, ila_ptr, config, _rf_vmap, _rf_cond, _sup_info,
=======
    const vtg_config_t& vtg_config, backend_selector backend)
    : VlgSglTgtGen(output_path, instr_ptr, ila_ptr, config, _rf_vmap, _rf_cond,
                   _supplementary_info,
>>>>>>> 50898865
                   _vlg_info_ptr, vlg_mod_inst_name, ila_mod_inst_name,
                   wrapper_name, implementation_srcs,
                   implementation_include_path, vtg_config, backend,
                   target_tp, adv_ptr) {}

std::string convert_expr_to_cosa(const std::string& in) {
  return ReplaceAll(
      ReplaceAll(ReplaceAll(ReplaceAll(ReplaceAll(ReplaceAll(in, "&&", "&"),
                                                  "||", "|"),
                                       "~", "!"),
                            "==", "="),
                 VLG_TRUE, "True"),
      VLG_FALSE, "False");
}
void VlgSglTgtGen_Cosa::add_wire_assign_assumption(
    const std::string& varname, const std::string& expression,
    const std::string& dspt) {
  //_problems.assumptions.push_back(varname + " = " +
  //                                convert_expr_to_cosa(expression));
  vlg_wrapper.add_assign_stmt(varname, expression);
  ILA_ASSERT(expression.find(".") == std::string::npos)
      << "expression:" << expression << " contains unfriendly dot.";
}

void VlgSglTgtGen_Cosa::add_reg_cassign_assumption(
    const std::string& varname, const std::string& expression,
    int width, const std::string& cond, const std::string& dspt) {
  // vlg_wrapper.add_always_stmt(varname + " <= " + varname + ";");
  // _problems.assumptions.push_back("(!( " + convert_expr_to_cosa(cond) +
  //                                 " ) | (" + varname + " = " +
  //                                convert_expr_to_cosa(expression) + "))");
  ILA_ASSERT(expression.find(".") == std::string::npos)
      << "expression:" << expression << " contains unfriendly dot.";
  // vlg_wrapper.add_always_stmt("if (" + cond + ") " + varname +
  //                            " <= " + expression + "; //" + dspt);
  // we prefer the following way, as we get the value instantaneously
  std::string rand_in_name = "__" + varname + "_init__";
  vlg_wrapper.add_input(rand_in_name, width);
  vlg_wrapper.add_wire (rand_in_name, width);
  
  vlg_wrapper.add_init_stmt(varname + " <= " + rand_in_name + ";");
  vlg_wrapper.add_always_stmt(varname + " <= " + varname + ";");
  add_an_assumption(
      "(~(" + cond + ") || ((" + varname + ") == (" + expression + ")))", dspt);
}

/// Add an assumption
void VlgSglTgtGen_Cosa::add_an_assumption(const std::string& aspt,
                                          const std::string& dspt) {
  auto assumption_wire_name = vlg_wrapper.sanitizeName(dspt) + new_mapping_id();
  vlg_wrapper.add_wire(assumption_wire_name, 1, true);
  vlg_wrapper.add_output(assumption_wire_name,
                         1); // I find it is necessary to connect to the output
  
  ILA_ASSERT(aspt.find(".") == std::string::npos)
      << "aspt:" << aspt << " contains unfriendly dot.";
  
  vlg_wrapper.add_assign_stmt(assumption_wire_name, aspt);
  _problems.assumptions.push_back(assumption_wire_name + " = 1_1");
  //_problems.assumptions.push_back(convert_expr_to_cosa(aspt));
} // add_an_assumption


/// Add an assertion
void VlgSglTgtGen_Cosa::add_an_assertion(const std::string& asst,
                                         const std::string& dspt) {
  auto assrt_wire_name = vlg_wrapper.sanitizeName(dspt) + new_property_id();
  vlg_wrapper.add_wire(assrt_wire_name, 1, true);
  vlg_wrapper.add_output(assrt_wire_name,
                         1); // I find it is necessary to connect to the output
  vlg_wrapper.add_assign_stmt(assrt_wire_name, asst);
  _problems.probitem[dspt].assertions.push_back(assrt_wire_name + " = 1_1");
  ILA_ASSERT(asst.find(".") == std::string::npos)
      << "asst:" << asst << " contains unfriendly dot.";
  //_problems.probitem[dspt].assertions.push_back(convert_expr_to_cosa(asst));
}

/// Add an assumption
void VlgSglTgtGen_Cosa::add_a_direct_assumption(const std::string& aspt,
                                                const std::string& dspt) {
  _problems.assumptions.push_back(aspt);
}
/// Add an assertion
void VlgSglTgtGen_Cosa::add_a_direct_assertion(const std::string& asst,
                                               const std::string& dspt) {
  _problems.probitem[dspt].assertions.push_back(asst);
}

/// export the script to run the verification
void VlgSglTgtGen_Cosa::Export_script(const std::string& script_name) {
  auto fname = os_portable_append_dir(_output_path, script_name);
  std::ofstream fout(fname);
  if (!fout.is_open()) {
    ILA_ERROR << "Error writing to file:" << fname;
    return;
  }
  fout << "#!/bin/bash" << std::endl;
  //fout << "trap \"trap - SIGTERM && kill -- -$$\" SIGINT SIGTERM"<<std::endl;

  if (not _vtg_config.CosaPyEnvironment.empty())
    fout << "source " << _vtg_config.CosaPyEnvironment << std::endl;

  std::string cosa = "CoSA";
  std::string options;

  if (not _vtg_config.CosaSolver.empty())
    options += " --solver-name=" + _vtg_config.CosaSolver;
  if (_vtg_config.CosaGenTraceVcd)
    options += " --vcd";
  if (_vtg_config.CosaFullTrace)
    options += " --full-trace";
  options += " " + _vtg_config.CosaOtherSolverOptions;

  // no need, copy is good enough
  // if(vlg_include_files_path.size() != 0)
  //  options += " -I./";

  if (not _vtg_config.CosaPath.empty()) {
    cosa = os_portable_append_dir(_vtg_config.CosaPath, cosa) + ".py";
  }

  if (cosa_prob_fname != "")
    fout << cosa << " --problem " << cosa_prob_fname << options << std::endl;
  else
    fout << "echo 'Nothing to check!'" << std::endl;
}

void VlgSglTgtGen_Cosa::Export_jg_tester_script(const std::string& extra_name) {
  if (_problems.probitem.size() == 0)
    return;

  std::ofstream fout(os_portable_append_dir(_output_path, extra_name));
  if (!fout.is_open()) {
    ILA_ERROR << "Error writing file: "
              << os_portable_append_dir(_output_path, extra_name);
    return;
  }
  fout << "analyze -sva " << top_file_name << std::endl;
  fout << "elaborate -top " << top_mod_name << std::endl;
  fout << "clock clk" << std::endl;
  fout << "reset rst" << std::endl;

  decltype(_problems.assumptions) local_assumpt;
  for (auto&& p : _problems.assumptions) {
    auto eq_idx = p.find('=');
    auto rm_eq_p = p.substr(0, eq_idx);
    local_assumpt.push_back(rm_eq_p);

    fout << "assume { " << rm_eq_p << " }" << std::endl;
  }
  // separate assumptions
  // std::string assmpt = "(" + Join(local_assumpt, ") && (") + ")";

  for (auto&& pbname_prob_pair : _problems.probitem) {
    const auto& prob = pbname_prob_pair.second;

    decltype(prob.assertions) local_asst;
    for (auto&& p : prob.assertions) {
      auto eq_idx = p.find('=');
      auto rm_eq_p = p.substr(0, eq_idx);
      local_asst.push_back(rm_eq_p);
    }

    auto asst = "(" + Join(local_asst, ") && (") + ")";
    fout << "assert { " << asst << " }" << std::endl;
  }
}

/// export extra things (problem)
void VlgSglTgtGen_Cosa::Export_problem(const std::string& extra_name) {
  if (_problems.probitem.size() == 0) {
    ILA_ERROR << "Nothing to prove, no assertions inserted!";
    return;
  }

  cosa_prob_fname = extra_name;

  std::ofstream rstf(os_portable_append_dir(_output_path, "rst.ets"));
  if (!rstf.is_open()) {
    ILA_ERROR << "Error writing file: "
              << os_portable_append_dir(_output_path, "rst.ets");
    return;
  }
  rstf << "I: rst = 1_1" << std::endl;
  rstf << "I: reset_done = 0_1" << std::endl;
  rstf << "S1: rst = 0_1" << std::endl;
  rstf << "S1: reset_done = 1_1" << std::endl;
  rstf << "# TRANS" << std::endl;
  rstf << "I -> S1" << std::endl;
  rstf << "S1 -> S1" << std::endl;

  std::ofstream fout(os_portable_append_dir(_output_path, extra_name));
  if (!fout.is_open()) {
    ILA_ERROR << "Error writing file: "
              << os_portable_append_dir(_output_path, extra_name);
    return;
  }

  fout << "[GENERAL]" << std::endl;
  fout << "model_files:"; //
  fout << top_file_name << "[" << top_mod_name << "],";
  // if(target_type != target_type_t::INVARIANTS )
  //	fout << ila_file_name<<","; // will be combined
  fout << "rst.ets";
  // for(auto && fn : vlg_design_files) // will be combined
  //  fout << "," << os_portable_file_name_from_path(fn);
  fout << std::endl;

  fout << "assume_if_true: True" << std::endl;
  fout << "abstract_clock: True" << std::endl;
  fout << "[DEFAULT]" << std::endl;
  fout << "bmc_length: " << std::to_string(max_bound + 5) << std::endl;
  fout << "precondition: reset_done = 1_1" << std::endl;
  fout << std::endl;

  std::string assmpt = "(" + Join(_problems.assumptions, ") & (") + ")";
  for (auto&& pbname_prob_pair : _problems.probitem) {
    const auto& prbname = pbname_prob_pair.first;
    const auto& prob = pbname_prob_pair.second;
    auto asst = "(" + Join(prob.assertions, ") & (") + ")";
    auto prob_name = vlg_wrapper.sanitizeName(prbname);
    fout << "[" << prob_name << "]" << std::endl;
    fout << "description:\"" << prbname << "\"" << std::endl;
    fout << "properties:" << asst << std::endl;
    if (assmpt != "()")
      fout << "assumptions:" << assmpt << std::endl;
    fout << "prove: True" << std::endl;
    fout << "verification: safety" << std::endl;
    if (VlgAbsMem::hasAbsMem())
      fout << "strategy: AUTO" << std::endl;
    else
      fout << "strategy: ALL" << std::endl;
    fout << "expected: True" << std::endl;
  }

  if (_vtg_config.CosaGenJgTesterScript)
    Export_jg_tester_script("jg.tcl");

} // only for cosa

/// export the memory abstraction (implementation)
/// Yes, this is also implementation specific, (jasper may use a different one)
void VlgSglTgtGen_Cosa::Export_mem(const std::string& mem_name) {
  // we will ignore the mem_name

  auto outfn = os_portable_append_dir(_output_path, top_file_name);
  std::ofstream fout(outfn, std::ios_base::app); // append

  VlgAbsMem::OutputMemFile(fout, _vtg_config.VerificationSettingAvoidIssueStage);
}

/// For jasper, this means do nothing, for yosys, you need to add (*keep*)
void VlgSglTgtGen_Cosa::Export_modify_verilog() {
  // collect all locations: filename -> lineno
  // open, read, count and write
  // if it is a port name, we will ask user to specify its upper level
  // signal name
  VerilogModifier vlg_mod(vlg_info_ptr,
                          static_cast<VerilogModifier::port_decl_style_t>(
                              _vtg_config.PortDeclStyle),
                          _vtg_config.CosaAddKeep,
                          sup_info.width_info);

  for (auto&& refered_vlg_item : _all_referred_vlg_names) {
    auto idx = refered_vlg_item.first.find("[");
    auto removed_range_name = refered_vlg_item.first.substr(0, idx);
    vlg_mod.RecordKeepSignalName(removed_range_name);
    // auto sig = // no use, this is too late, vlg_wrapper already exported
    vlg_mod.RecordConnectSigName(removed_range_name,
                                 refered_vlg_item.second.range);
    // vlg_wrapper.add_output(sig.first, sig.second);
  }
  vlg_mod.FinishRecording();

  // now let's do the job
  for (auto&& fn : vlg_design_files) {
    auto outfn = os_portable_append_dir(_output_path, top_file_name);
    std::ifstream fin(fn);
    std::ofstream fout(outfn, std::ios_base::app); // append
    if (!fin.is_open()) {
      ILA_ERROR << "Cannot read file:" << fn;
      continue;
    }
    if (!fout.is_open()) {
      ILA_ERROR << "Cannot open file for write:" << outfn;
      continue;
    }
    vlg_mod.ReadModifyWrite(fn, fin, fout);
  } // for (auto && fn : vlg_design_files)
  // .. (copy all the verilog file in the folder), this has to be os dependent
  if (vlg_include_files_path.size() != 0) {
    // copy the files and specify the -I commandline to the run.sh
    for (auto&& include_path : vlg_include_files_path)
      os_portable_copy_dir(include_path, _output_path);
  }

} // Export_modify_verilog

}; // namespace ilang<|MERGE_RESOLUTION|>--- conflicted
+++ resolved
@@ -22,26 +22,15 @@
     const InstrPtr& instr_ptr, // which could be an empty pointer, and it will
                                // be used to verify invariants
     const InstrLvlAbsPtr& ila_ptr, const VerilogGenerator::VlgGenConfig& config,
-<<<<<<< HEAD
     nlohmann::json& _rf_vmap, nlohmann::json& _rf_cond, VlgTgtSupplementaryInfo & _sup_info,
-=======
-    nlohmann::json& _rf_vmap, nlohmann::json& _rf_cond,
-    VlgTgtSupplementaryInfo & _supplementary_info,
->>>>>>> 50898865
     VerilogInfo* _vlg_info_ptr, const std::string& vlg_mod_inst_name,
     const std::string& ila_mod_inst_name, const std::string& wrapper_name,
     const std::vector<std::string>& implementation_srcs,
     const std::vector<std::string>& implementation_include_path,
-<<<<<<< HEAD
     const vtg_config_t& vtg_config, backend_selector backend,
     const target_type_t& target_tp,
     advanced_parameters_t * adv_ptr)
     : VlgSglTgtGen(output_path, instr_ptr, ila_ptr, config, _rf_vmap, _rf_cond, _sup_info,
-=======
-    const vtg_config_t& vtg_config, backend_selector backend)
-    : VlgSglTgtGen(output_path, instr_ptr, ila_ptr, config, _rf_vmap, _rf_cond,
-                   _supplementary_info,
->>>>>>> 50898865
                    _vlg_info_ptr, vlg_mod_inst_name, ila_mod_inst_name,
                    wrapper_name, implementation_srcs,
                    implementation_include_path, vtg_config, backend,
