--- conflicted
+++ resolved
@@ -34,12 +34,7 @@
     const InstrPtr& instr_ptr, // which could be an empty pointer, and it will
                                // be used to verify invariants
     const InstrLvlAbsPtr& ila_ptr, const VerilogGenerator::VlgGenConfig& config,
-<<<<<<< HEAD
     nlohmann::json& _rf_vmap, nlohmann::json& _rf_cond, VlgTgtSupplementaryInfo & _sup_info,
-=======
-    nlohmann::json& _rf_vmap, nlohmann::json& _rf_cond, 
-    VlgTgtSupplementaryInfo & _supplementary_info,
->>>>>>> 50898865
     VerilogInfo* _vlg_info_ptr, const std::string& vlg_mod_inst_name,
     const std::string& ila_mod_inst_name, const std::string& wrapper_name,
     const std::vector<std::string>& implementation_srcs,
@@ -89,18 +84,10 @@
           [this](const std::string& n) -> bool { return TryFindIlaInput(n); },
           [this](const std::string& n) -> bool { return TryFindVlgState(n); }),
       // ref to refmaps
-<<<<<<< HEAD
       rf_vmap(_rf_vmap), rf_cond(_rf_cond),
+      empty_json( nullptr ),
       sup_info( _sup_info ),
-      empty_json( nullptr ),
       target_type( target_tp ), // whether it is
-=======
-      rf_vmap(_rf_vmap), rf_cond(_rf_cond), empty_json(nullptr),
-      supplementary_info(_supplementary_info),
-      target_type(instr_ptr == nullptr
-                      ? target_type_t::INVARIANTS
-                      : target_type_t::INSTRUCTIONS), // whether it is
->>>>>>> 50898865
                                                       // invariant/instructions
       has_flush(false), ready_type(ready_type_t::NA),
       _advanced_param_ptr(adv_ptr),
@@ -143,12 +130,8 @@
 
   if (target_type == target_type_t::INSTRUCTIONS) {
 
-<<<<<<< HEAD
     ILA_NOT_NULL(instr_ptr);
-=======
-    // TODO: insert the memory export directive
-    vlg_ila.AnnotateMemory(supplementary_info.memory_export);
->>>>>>> 50898865
+    vlg_ila.AnnotateMemory(sup_info.memory_export);
 
     vlg_ila.ExportTopLevelInstr(instr_ptr);
 
@@ -164,13 +147,8 @@
       _bad_state = true;
     }
     // check for fields in
-<<<<<<< HEAD
-    if (not IN("instruction", instr) or not instr["instruction"].is_string()) {
+    if (! IN("instruction", instr) or ! instr["instruction"].is_string()) {
       ILA_ERROR << "RF: `instruction` field must be a string for "
-=======
-    if (not IN("instruction", instr) || !instr["instruction"].is_string()) {
-      ILA_ERROR << "RF: instruction field must be a string for "
->>>>>>> 50898865
                 << instr_ptr->name().str();
       _bad_state = true;
     }
@@ -183,13 +161,8 @@
       _bad_state = true;
     }
 
-<<<<<<< HEAD
-    if (IN("pre-flush end", instr) and not instr["pre-flush end"].is_array()) {
+    if (IN("pre-flush end", instr) and !instr["pre-flush end"].is_array()) {
       ILA_ERROR << "RF: 'pre-flush end' field must be an array of string for "
-=======
-    if (IN("pre-flush end", instr) && !instr["pre-flush end"].is_string()) {
-      ILA_ERROR << "RF: 'pre-flush end' filed must be a string for "
->>>>>>> 50898865
                 << instr_ptr->name().str();
       _bad_state = true;
     }
@@ -225,7 +198,6 @@
                 << " has to specify a ready condition";
       _bad_state = true;
     }
-<<<<<<< HEAD
   } // END of target_type == INSTRUCTION
   else if(target_type == target_type_t::INVARIANTS) {
     ILA_WARN_IF(instr_ptr != nullptr) << "Provide an instruction "
@@ -244,13 +216,6 @@
     << "it is impossible to avoid issue stage for flushing refinement map, "
     << "ignore this configuration option.";
 } // END of constructor
-=======
-  } // end if INSTRUCTION
-
-} // END of constructor
-
-
->>>>>>> 50898865
 
 
 void VlgSglTgtGen::ConstructWrapper_generate_header() {
@@ -388,7 +353,6 @@
 } // ConstructWrapper_add_varmap_assertions
 
 
-<<<<<<< HEAD
 
 //  NON-FLUSH case
 //  1 RESET
@@ -415,29 +379,6 @@
 //  ---> assert varmap l+1                    FLUSHENDED       ---> assume flush
 //  & postflush cond
 //
-=======
-//
-// should not have the flush condition set -- > because this should only be
-// called when target is invariants
-
-void VlgSglTgtGen::ConstructWrapper_add_inv_assertions() {
-  ILA_ASSERT(target_type == target_type_t::INVARIANTS)
-      << "Implementation bug: should only be used when verifying invariants";
-  if (not IN("global invariants", rf_cond))
-    return;
-  if (rf_cond["global invariants"].size() == 0)
-    return; // no invariants to add
-  if (not rf_cond["global invariants"].is_array()) {
-    ILA_ERROR << "'global invariants' field in refinement relation has to be a "
-                 "JSON array.";
-    return;
-  }
-  for (auto& cond : rf_cond["global invariants"]) {
-    auto new_cond = ReplExpr(cond.get<std::string>(), true); // force vlg state
-    add_an_assertion("(" + new_cond + ")", "invariant_assert");
-  }
-}
->>>>>>> 50898865
 
 
 
