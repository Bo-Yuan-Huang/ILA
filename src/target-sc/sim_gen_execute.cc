--- conflicted
+++ resolved
@@ -84,11 +84,7 @@
     execute_kernel << indent << "schedule_counter++;" << std::endl;
   if (EXTERNAL_MEM_)
     execute_external_mem_load_end(execute_kernel, indent);
-<<<<<<< HEAD
-  // 04042020: print current instruction information to instr_log
-=======
   // print current instruction information to the terminal
->>>>>>> af3b8fdd
   execute_kernel << indent << "instr_log << \"@\" << sc_time_stamp() << ";
   execute_kernel << "\'\\t\'"
                  << " << ";
