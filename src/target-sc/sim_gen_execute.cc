#include <ilang/target-sc/ila_sim.h>
#include <string>

#include <queue>

#include <ilang/ila/ast_fuse.h>
#include <ilang/util/log.h>

namespace ilang {

void IlaSim::execute_init(std::stringstream& execute_kernel,
                          std::string& indent) {
  std::queue<InstrLvlAbsPtr> child_ila_queue;
  for (unsigned int i = 0; i < model_ptr_->child_num(); i++) {
    child_ila_queue.push(model_ptr_->child(i));
  }
  while (!child_ila_queue.empty()) {
    auto current_ila = child_ila_queue.front();
    child_ila_queue.pop();
    for (unsigned int i = 0; i < current_ila->child_num(); i++) {
      child_ila_queue.push(current_ila->child(i));
    }
    execute_kernel << indent << "init_" << current_ila->name() << "();"
                   << std::endl;
  }
}

void IlaSim::execute_parent_instructions(std::stringstream& execute_kernel,
                                         std::string& indent) {
  // 04042020: add a file output for the instructions issued.
  for (unsigned int i = 0; i < model_ptr_->instr_num(); i++) {
    execute_instruction(execute_kernel, indent, model_ptr_->instr(i));
  }
}

void IlaSim::execute_child_instructions(std::stringstream& execute_kernel,
                                        std::string& indent) {
  std::queue<InstrLvlAbsPtr> child_ila_queue;
  execute_kernel << indent << "while (1) {" << std::endl;
  increase_indent(indent);
  execute_kernel << indent << "int schedule_counter = 0;" << std::endl;
  for (unsigned int i = 0; i < model_ptr_->child_num(); i++)
    child_ila_queue.push(model_ptr_->child(i));
  while (!child_ila_queue.empty()) {
    InstrLvlAbsPtr child_ila = child_ila_queue.front();
    child_ila_queue.pop();
    for (unsigned int i = 0; i < child_ila->child_num(); i++)
      child_ila_queue.push(child_ila->child(i));
    for (unsigned int i = 0; i < child_ila->instr_num(); i++)
      execute_instruction(execute_kernel, indent, child_ila->instr(i), true);
  }
  execute_kernel << indent << "if (schedule_counter == 0) " << std::endl;
  execute_kernel << indent << "  break;" << std::endl;
  decrease_indent(indent);
  execute_kernel << indent << "}" << std::endl;
}

void IlaSim::execute_instruction(std::stringstream& execute_kernel,
                                 std::string& indent,
                                 const InstrPtr& instr_expr, bool child) {
  if (get_update_state_num(instr_expr) == 0)
    return;
  auto decode = instr_expr->decode();
  execute_decode(execute_kernel, indent, instr_expr);
  increase_indent(indent);
  for (auto updated_state_name : instr_expr->updated_states()) {
    auto updated_state = instr_expr->host()->state(updated_state_name);
    auto update_expr = instr_expr->update(updated_state_name);
    if (updated_state->name().id() == update_expr->name().id())
      continue;
    execute_state_update_func(execute_kernel, indent, instr_expr,
                              updated_state);
  }
  if (EXTERNAL_MEM_)
    execute_external_mem_load_begin(execute_kernel, indent, instr_expr);
  for (auto updated_state_name : instr_expr->updated_states()) {
    auto updated_state = instr_expr->host()->state(updated_state_name);
    auto update_expr = instr_expr->update(updated_state_name);
    if (updated_state->name().id() == update_expr->name().id())
      continue;
    execute_update_state(execute_kernel, indent, instr_expr, updated_state);
  }
  if (child)
    execute_kernel << indent << "schedule_counter++;" << std::endl;
  if (EXTERNAL_MEM_)
    execute_external_mem_load_end(execute_kernel, indent);
<<<<<<< HEAD
  // print current instruction information to the terminal
  execute_kernel << indent << "std::cout << \"@\" << sc_time_stamp() << ";
  execute_kernel << "\'\\t\'"
                 << " << ";
  execute_kernel << "\"" << instr_expr->name().str() << "\""
                 << " << "
                 << "\'\\t\'"
                 << " << ";
  execute_kernel << "\"is activated\" << ";
  execute_kernel << "std::endl;" << std::endl;
=======
  // 04042020: print current instruction information to instr_log
  execute_kernel << indent << "instr_log << \"@\" << sc_time_stamp() << ";
  execute_kernel <<  "\'\\t\'" << " << ";  
  execute_kernel << "\"" << instr_expr->name().str() << "\"" << " << " << "\'\\t\'" << " << ";
  execute_kernel << "\"is activated\" << ";
  execute_kernel <<  "std::endl;" << std::endl;
>>>>>>> 99f75eb9

  decrease_indent(indent);
  execute_kernel << indent << "}" << std::endl;
}

void IlaSim::execute_decode(std::stringstream& execute_kernel,
                            std::string& indent, const InstrPtr& instr_expr) {
  std::string decode_func_name;
  if (readable_)
    decode_func_name = "decode_" + instr_expr->host()->name().str() + "_" +
                       instr_expr->name().str();
  else
    decode_func_name =
        "decode_" + std::to_string(instr_expr->decode()->name().id());

  execute_kernel << indent << "if (" << decode_func_name << "()) {"
                 << std::endl;
  // TODO(yuex) delete the next line (generate debug code).
  // execute_kernel << "cout << \"" << decode_func_name << "\" << std::endl;" <<
  // std::endl;
}

void IlaSim::execute_state_update_func(std::stringstream& execute_kernel,
                                       std::string& indent,
                                       const InstrPtr& instr_expr,
                                       const ExprPtr& updated_state) {
  std::string updated_state_type =
      (updated_state->is_bool())
          ? "bool "
          : (updated_state->is_bv())
                ? "sc_biguint<" +
                      std::to_string(updated_state->sort()->bit_width()) + "> "
                : "";
  if (qemu_device_)
    updated_state_type =
        (updated_state->is_bv())
            ? "uint" + std::to_string(updated_state->sort()->bit_width()) +
                  "_t "
            : updated_state_type;
  std::string updated_state_name =
      updated_state->host()->name().str() + "_" + updated_state->name().str();

  std::string decode_func_name;
  if (readable_)
    decode_func_name = "decode_" + instr_expr->host()->name().str() + "_" +
                       instr_expr->name().str();
  else
    decode_func_name =
        "decode_" + std::to_string(instr_expr->decode()->name().id());
  std::string state_update_func_name =
      decode_func_name + "_update_" + updated_state_name;
  std::string mem_update_map = state_update_func_name + "_map";
  if (updated_state->is_mem())
    execute_kernel << indent << state_update_func_name << "(" << mem_update_map
                   << ");" << std::endl;
  else
    execute_kernel << indent << updated_state_type << updated_state_name
                   << "_next = " << state_update_func_name << "();"
                   << std::endl;
}

void IlaSim::execute_update_state(std::stringstream& execute_kernel,
                                  std::string& indent,
                                  const InstrPtr& instr_expr,
                                  const ExprPtr& updated_state) {
  std::string updated_state_name =
      updated_state->host()->name().str() + "_" + updated_state->name().str();
  std::string decode_func_name;
  if (readable_)
    decode_func_name = "decode_" + instr_expr->host()->name().str() + "_" +
                       instr_expr->name().str();
  else
    decode_func_name =
        "decode_" + std::to_string(instr_expr->decode()->name().id());
  std::string state_update_func_name =
      decode_func_name + "_update_" + updated_state_name;
  std::string mem_update_map = state_update_func_name + "_map";

  if (updated_state->is_mem()) {
    if (EXTERNAL_MEM_)
      return;
    execute_kernel << indent << "for (std::map<int, int>::iterator it = "
                   << mem_update_map << ".begin(); it != " << mem_update_map
                   << ".end(); it++) {" << std::endl;
    increase_indent(indent);
    execute_kernel << indent << updated_state_name << "[it->first] = "
                   << "it->second;" << std::endl;
    decrease_indent(indent);
    execute_kernel << indent << "}" << std::endl;
  } else {
    execute_kernel << indent << updated_state_name << " = "
                   << updated_state_name << "_next;" << std::endl;
  }
}

void IlaSim::execute_external_mem_load_begin(std::stringstream& execute_kernel,
                                             std::string& indent,
                                             const InstrPtr& instr_expr) {
  dfs_ld_search_set_.clear();
  for (auto updated_state_name : instr_expr->updated_states()) {
    auto updated_state = instr_expr->host()->state(updated_state_name);
    auto update_expr = instr_expr->update(updated_state_name);
    bool state_not_updated =
        updated_state->name().id() == update_expr->name().id();
    if (state_not_updated)
      continue;
    auto DfsExternalMemLoad = [this](const ExprPtr& e) {
      dfs_external_mem_load(e);
    };
    update_expr->DepthFirstVisit(DfsExternalMemLoad);
  }
  if (!dfs_ld_search_set_.empty()) {
    execute_kernel << indent << "if (";
    for (auto iter = dfs_ld_search_set_.begin();
         iter != dfs_ld_search_set_.end(); iter++) {
      execute_kernel << "((c_" << (*iter) << "_ctrl == 0) | "
                     << "(c_" << (*iter) << "_ctrl == 2)) & ";
    }
    execute_kernel << "1) {" << std::endl;
    increase_indent(indent);
  }
}

void IlaSim::execute_external_mem_load_end(std::stringstream& execute_kernel,
                                           std::string& indent) {
  if (!dfs_ld_search_set_.empty()) {
    dfs_ld_search_set_.clear();
    decrease_indent(indent);
    execute_kernel << indent << "}" << std::endl;
  }
}

void IlaSim::execute_write_external_mem(std::stringstream& execute_kernel,
                                        std::string& indent) {
  for (auto it = external_st_set_.begin(); it != external_st_set_.end(); it++) {
    std::string mem_iterator = it->mem_map + "_iter";
    std::string mem_map = it->mem_map + "_map";
    std::string mem_map_size = mem_map + ".size()";
    std::string mem_write_valid = it->mem_str + "_write_valid";
    std::string mem_write_ready = it->mem_str + "_write_ready";
    std::string mem_write_address = it->mem_str + "_write_address";
    std::string mem_write_data = it->mem_str + "_write_data";

    execute_kernel << indent << "if (" << mem_iterator << " < " << mem_map_size
                   << ") {" << std::endl;
    increase_indent(indent);
    execute_kernel << indent << mem_write_valid << ".write(1);" << std::endl;
    execute_kernel << indent << "std::map<int, int>::iterator it = " << mem_map
                   << ".begin();" << std::endl;
    execute_kernel << indent << "for (int i = 0; i < " << mem_iterator
                   << "; i++)" << std::endl;
    execute_kernel << indent << "  it++;" << std::endl;
    execute_kernel << indent << mem_write_address << ".write(it->first);"
                   << std::endl;
    execute_kernel << indent << mem_write_data << ".write(it->second);"
                   << std::endl;
    decrease_indent(indent);
    execute_kernel << indent << "}" << std::endl;
    execute_kernel << indent << "if (" << mem_iterator << " < " << mem_map
                   << ".size()) {" << std::endl;
    increase_indent(indent);
    execute_kernel << indent << "if (" << mem_write_ready << ".read() == 1) "
                   << std::endl;
    increase_indent(indent);
    execute_kernel << indent << mem_iterator << "++;" << std::endl;
    decrease_indent(indent);
    execute_kernel << indent << "return;" << std::endl;
    decrease_indent(indent);
    execute_kernel << indent << "}" << std::endl;
  }
}

void IlaSim::execute_read_external_mem(std::stringstream& execute_kernel,
                                       std::string& indent) {
  for (auto it = external_ld_set_.begin(); it != external_ld_set_.end(); it++) {
    auto mem_read_ctrl = it->dest_str + "_ctrl";
    auto mem_read_valid = it->mem_str + "_read_valid";
    auto mem_read_ready = it->mem_str + "_read_ready";
    auto mem_read_address = it->mem_str + "_read_address";
    auto mem_read_data = it->mem_str + "_data";

    execute_kernel << indent << "if (" << mem_read_ctrl << " == 1) {"
                   << std::endl;
    increase_indent(indent);
    execute_kernel << indent << "if (" << mem_read_valid << ".read() == 1) {"
                   << std::endl;
    increase_indent(indent);
    execute_kernel << indent << mem_read_ctrl << " = 2;" << std::endl;
    execute_kernel << indent << it->dest_str << " = " << mem_read_data
                   << ".read();" << std::endl;
    execute_kernel << indent << mem_read_ready << ".write(0);" << std::endl;
    decrease_indent(indent);
    execute_kernel << indent << "} else {" << std::endl;
    increase_indent(indent);
    execute_kernel << indent << mem_read_address << ".write(" << it->addr_str
                   << ");" << std::endl;
    execute_kernel << indent << mem_read_ready << ".write(1);" << std::endl;
    execute_kernel << indent << "return;" << std::endl;
    decrease_indent(indent);
    execute_kernel << indent << "}" << std::endl;
    decrease_indent(indent);
    execute_kernel << indent << "}" << std::endl;
  }
}

void IlaSim::execute_external_mem_before_input(
    std::stringstream& execute_kernel, std::string& indent) {
  execute_kernel << indent << "if (";
  for (auto it = external_ld_set_.begin(); it != external_ld_set_.end(); it++)
    execute_kernel << "(" << it->dest_str << "_ctrl == 0) & ";
  execute_kernel << "1) {" << std::endl;
  increase_indent(indent);
}

void IlaSim::execute_external_mem_after_output(
    std::stringstream& execute_kernel, std::string& indent) {
  decrease_indent(indent);
  execute_kernel << indent << "}" << std::endl;
}

void IlaSim::execute_read_input(std::stringstream& execute_kernel,
                                std::string& indent) {
  for (unsigned int i = 0; i < model_ptr_->input_num(); i++) {
    auto input = model_ptr_->input(i);
    execute_kernel << indent << model_ptr_->name() << "_" << input->name()
                   << " = " << model_ptr_->name() << "_" << input->name()
                   << "_in.read();" << std::endl;
  }
}

void IlaSim::execute_external_mem_return(std::stringstream& execute_kernel,
                                         std::string& indent) {
  std::string unfinished_st_cond = "";
  for (auto it = external_st_set_.begin(); it != external_st_set_.end(); it++)
    unfinished_st_cond +=
        "(" + it->mem_map + "_iter < " + it->mem_map + "_map.size()) & ";
  unfinished_st_cond.pop_back();
  unfinished_st_cond.pop_back();
  unfinished_st_cond.pop_back();
  execute_kernel << indent << "if (" << unfinished_st_cond << ")" << std::endl;
  execute_kernel << indent << "  return;" << std::endl;
  std::string unfinished_ld_cond = "";
  for (auto it = external_ld_set_.begin(); it != external_ld_set_.end(); it++) {
    unfinished_ld_cond += "(" + it->dest_str + "_ctrl == 1) | ";
  }
  unfinished_ld_cond.pop_back();
  unfinished_ld_cond.pop_back();
  unfinished_ld_cond.pop_back();
  execute_kernel << indent << "if (" << unfinished_ld_cond << ")" << std::endl;
  execute_kernel << indent << "  return;" << std::endl;
  for (auto it = external_ld_set_.begin(); it != external_ld_set_.end(); it++) {
    execute_kernel << indent << it->dest_str << "_ctrl = 0;" << std::endl;
  }
  for (auto it = external_st_set_.begin(); it != external_st_set_.end(); it++) {
    execute_kernel << indent << it->mem_map << "_map.clear();" << std::endl;
    execute_kernel << indent << it->mem_map << "_iter = 0;" << std::endl;
  }
}

void IlaSim::execute_write_output(std::stringstream& execute_kernel,
                                  std::string& indent) {
  // for (unsigned int i = 0; i < model_ptr_->state_num(); i++) {
  //   auto state = model_ptr_->state(i);
  //   if (GetUidSort(state->sort()) == AST_UID_SORT::MEM) {
  //     ILA_WARN << "internal mem state " << state->name().str()
  //              << "doesn't have output port";
  //   } else
  //     execute_kernel << indent << model_ptr_->name() << "_"
  //                    << model_ptr_->state(i)->name() << "_out.write("
  //                    << model_ptr_->name() << "_"
  //                    << model_ptr_->state(i)->name() << ");" << std::endl;
  // }
}

void IlaSim::execute_kernel_export(std::stringstream& execute_kernel) {
  std::ofstream outFile;
  outFile.open(export_dir_ + "compute.cc");
  outFile << execute_kernel.rdbuf();
  outFile.close();
}

void IlaSim::execute_kernel_mk_file() {
  if (qemu_device_) {
    mk_script_ << "g++ -I./ -c -o compute.o compute.cc " << std::endl;
    mk_script_ << "g++ -I./ -c -o help.o ../../uninterpreted_func/"
               << "uninterpreted_func.cc " << std::endl;
  } else
    mk_script_ << "g++ -I. -I " << systemc_path_ << "/include/ "
               << "-L. -L " << systemc_path_ << "/lib-linux64/ "
               << "-Wl,-rpath=" << systemc_path_ << "/lib-linux64/ -std=c++11 "
               << "-g -c -o "
               << "compute.o compute.cc "
               << "-lsystemc" << std::endl;
  obj_list_ << "compute.o ";

  if (cmake_support_) {
    source_file_list_.push_back("compute.cc");
  }
}

void IlaSim::execute_kernel_header() {
  header_ << header_indent_ << "void compute();" << std::endl;
}

}; // namespace ilang<|MERGE_RESOLUTION|>--- conflicted
+++ resolved
@@ -84,9 +84,8 @@
     execute_kernel << indent << "schedule_counter++;" << std::endl;
   if (EXTERNAL_MEM_)
     execute_external_mem_load_end(execute_kernel, indent);
-<<<<<<< HEAD
-  // print current instruction information to the terminal
-  execute_kernel << indent << "std::cout << \"@\" << sc_time_stamp() << ";
+  // 04042020: print current instruction information to instr_log
+  execute_kernel << indent << "instr_log << \"@\" << sc_time_stamp() << ";
   execute_kernel << "\'\\t\'"
                  << " << ";
   execute_kernel << "\"" << instr_expr->name().str() << "\""
@@ -95,14 +94,6 @@
                  << " << ";
   execute_kernel << "\"is activated\" << ";
   execute_kernel << "std::endl;" << std::endl;
-=======
-  // 04042020: print current instruction information to instr_log
-  execute_kernel << indent << "instr_log << \"@\" << sc_time_stamp() << ";
-  execute_kernel <<  "\'\\t\'" << " << ";  
-  execute_kernel << "\"" << instr_expr->name().str() << "\"" << " << " << "\'\\t\'" << " << ";
-  execute_kernel << "\"is activated\" << ";
-  execute_kernel <<  "std::endl;" << std::endl;
->>>>>>> 99f75eb9
 
   decrease_indent(indent);
   execute_kernel << indent << "}" << std::endl;
