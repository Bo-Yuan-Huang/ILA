--- conflicted
+++ resolved
@@ -96,17 +96,10 @@
   return 0;
 }
 
-<<<<<<< HEAD
-double VerilogConstantExprEval::Eval() {
-  if (!evaluated) {
-    cached_value = _eval(eval_expr);
-    evaluated = true;
-=======
 double VerilogConstantExprEval::Eval(ast_expression* _s) {
   if (eval_error) {
     ILA_ERROR << "unable to parse: `" << error_str << "` in the background";
     return 0; // error value
->>>>>>> b6318da3
   }
 
   double val = _eval(_s, current_module_param_defs);
