--- conflicted
+++ resolved
@@ -87,13 +87,14 @@
             // invalid
             INVALID,
             // unary
-            NEGATE, COMPLEMENT, 
+            NEGATE, COMPLEMENT, LROTATE, RROTATE, EXTRACT,
+			// LROTATE, RROTATE, EXTRACT
             // binary.
             ADD, SUB, AND, OR, XOR, XNOR, NAND, NOR,
             SDIV, UDIV, SREM, UREM, SMOD, SHL, LSHR, ASHR, 
-            MUL, LROTATE, RROTATE, CONCAT, 
+            MUL,  CONCAT, 
             // ternary
-            IF, EXTRACT,
+            IF, 
         } op;
 
         static const std::string operatorNames[];
@@ -105,13 +106,13 @@
 
         // Don't forget to update these helper functions below.
         static bool isUnary(Op op) { 
-            return op >= NEGATE && op <= COMPLEMENT; 
+            return op >= NEGATE && op <= EXTRACT; 
         }
         static bool isBinary(Op op) { 
             return op >= ADD && op <= CONCAT;
         }
         static bool isTernary(Op op) { 
-            return op >= IF && op <= EXTRACT; 
+            return op >= IF && op <= IF; 
         }
         static bool isNary(Op op) {
             return false;
@@ -160,41 +161,28 @@
             std::vector< int >& params,
             int width);
 
-<<<<<<< HEAD
-=======
-    protected:
-        // number of operands.
-        virtual unsigned nArgs() const;
-        virtual unsigned nParams() const;
-        // operand i.
-        virtual boost::shared_ptr<Node> arg(unsigned i) const;
-        virtual int param(unsigned i) const;
-
->>>>>>> 1f5dd5c3
+
     public:
         // constructors.
         // Unary op
         BitvectorOp(Abstraction* c, Op op, 
                     boost::shared_ptr<Node> n1);
+        BitvectorOp(Abstraction* c, Op op,
+                    boost::shared_ptr<Node> n1,
+                    int param);
+        BitvectorOp(Abstraction* c, Op op, 
+                    boost::shared_ptr<Node> n1,
+                    int p1, int p2);
         // Binary op
         BitvectorOp(Abstraction* c, Op op, 
                     boost::shared_ptr<Node> n1, 
                     boost::shared_ptr<Node> n2);
-        BitvectorOp(Abstraction* c, Op op,
-                    boost::shared_ptr<Node> n1,
-                    int param);
         // Ternary op
         BitvectorOp(Abstraction* c, Op op,
                     std::vector< boost::shared_ptr<Node> >& args_);
-<<<<<<< HEAD
         // copy-constructor with a fresh set of args.
         BitvectorOp(const BitvectorOp* other, 
                 std::vector< boost::shared_ptr<Node> >& args_);
-=======
-        BitvectorOp(Abstraction* c, Op op, 
-                    std::vector< boost::shared_ptr<Node> >& args_,
-                    std::vector< int >& params_);
->>>>>>> 1f5dd5c3
         // destructors.
         virtual ~BitvectorOp();
 
@@ -215,6 +203,11 @@
 
         Op getOp() const { return op; }
 
+        // number of params
+        unsigned nParams() const;
+
+        // the ith param.
+        int param(unsigned i) const;
     };
 }
 #endif