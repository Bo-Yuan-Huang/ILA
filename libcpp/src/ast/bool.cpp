#include <iostream>
#include <boost/lexical_cast.hpp>

#include <ast.hpp>
#include <util.hpp>
#include <exception.hpp>
#include <abstraction.hpp>

namespace ila
{
    // ---------------------------------------------------------------------- //
    const std::string BoolOp::operatorNames[] = {
        "invalid",
        "not", 
        "and", "or", "xor", "xnor", "nand", "nor", "imply",
        "lt", "gt", "le", "ge", "ult", "ugt", "uge", "uge", 
        "eq", "neq",
        "if"
    };

    // ---------------------------------------------------------------------- //
    BoolExpr::BoolExpr(Abstraction* c)
      : Node(c, NodeType::getBool())
    {
    }

    BoolExpr::~BoolExpr()
    {
    }

    // ---------------------------------------------------------------------- //
    BoolVar::BoolVar(Abstraction* c, const std::string& name)
      : BoolExpr(c)
    {
        this->name = name;
    }

    BoolVar::~BoolVar()
    {
    }

    Node* BoolVar::clone() const
    {
        return new BoolVar(ctx, name);
    }

    bool BoolVar::equal(const Node* that_) const
    {
        const BoolVar* that = dynamic_cast<const BoolVar*>(that_);
        if (that != NULL) {
            return that->name == this->name;
        } else {
            return false;
        }
    }

    std::ostream& BoolVar::write(std::ostream& out) const
    {
        return (out << name);
    }

    // ---------------------------------------------------------------------- //
    BoolConst::BoolConst(Abstraction* c, bool v)
      : BoolExpr(c)
      , value(v)
    {
    }

    BoolConst::BoolConst(Abstraction* c, int v)
      : BoolExpr(c)
      , value(v != 0)
    {
    }

    BoolConst::BoolConst(Abstraction* c, boost::python::long_ v)
      : BoolExpr(c)
      , value(v != 0)
    {
    }

    BoolConst::~BoolConst()
    {
    }

    Node* BoolConst::clone() const
    {
        return new BoolConst(ctx, value);
    }

    bool BoolConst::equal(const Node* that_) const
    {
        const BoolConst* that = dynamic_cast<const BoolConst*>(that_);
        if (that != NULL) {
            return that->value == this->value;
        } else {
            return false;
        }
    }

    boost::python::object BoolConst::getValue() const
    {
        boost::python::object obj(value);
        return obj;
    }

    std::ostream& BoolConst::write(std::ostream& out) const
    {
        return (out << (value ? "true" : "false"));
    }

    // ---------------------------------------------------------------------- //
    unsigned BoolOp::nArgs() const
    {
        return args.size();
    }

    boost::shared_ptr<Node> BoolOp::arg(unsigned i) const
    {
        return i < args.size() ? args[i] : NULL;
    }
    // ---------------------------------------------------------------------- //
    bool BoolOp::checkUnaryOpTypes(
        Op op, boost::shared_ptr<Node> arg0)
    {
        return arg0->type.isBool();
    }

    bool BoolOp::checkBinaryOpTypes(
        Op op, 
        boost::shared_ptr<Node> n1, 
        boost::shared_ptr<Node> n2)
    {
        if (op >= SLT || op <= DISTINCT) {
            return n1->type == n2->type;
        } else {
            return n1->type.isBool() && n2->type.isBool();
        }
    }

    int BoolOp::checkTernaryOpTypes(
       Op op, std::vector< boost::shared_ptr<Node> > args_)
    {
        for (size_t i=0; i<args_.size(); i++) {
            if (!args_[i]->type.isBool()) {
                return i+1;
            }
        }
        return 0;
    }

    // ---------------------------------------------------------------------- //
    // constructor: unary ops.
    BoolOp::BoolOp(Abstraction* c, 
        Op op, 
        boost::shared_ptr<Node> n1
    )
      : BoolExpr(c)
      , arity(UNARY)
      , op(op)
    {

        // check if for the correct operator.
        if (!isUnary(op)) {
            throw PyILAException(PyExc_ValueError, 
                                 "Invalid unary operator.");
        }
        // check for the right type.
        if (!checkUnaryOpTypes(op, n1)) {
            throw PyILAException(
                PyExc_TypeError, 
                "Invalid type for unary operator argument.");
        }

        // push this into the vector.
        args.push_back( n1 );
    }

    // constructor: binary ops.
    BoolOp::BoolOp(Abstraction* c, 
        Op op,
        boost::shared_ptr<Node> n1,
        boost::shared_ptr<Node> n2
    )
      : BoolExpr(c)
      , arity(BINARY)
      , op(op)
    {
        if (!isBinary(op)) {
            throw PyILAException(PyExc_ValueError,
                                 "Invalid binary operator.");
        }

        if (!checkBinaryOpTypes(op, n1, n2)) {
            throw PyILAException(
                PyExc_TypeError, 
                "Invalid type for binary operator argument.");
        }

        args.push_back( n1 );
        args.push_back( n2 );
    }

    BoolOp::BoolOp(
        Abstraction* c,
        Op op,
        std::vector< boost::shared_ptr<Node> >& args_
    )
        : BoolExpr(c)
        , arity(TERNARY)
        , op(op)
        , args(args_)
    {
        if (!isTernary(op)) {
            throw PyILAException(PyExc_ValueError,
                                    "Invalid n-ary operator.");
        }
        int error = checkTernaryOpTypes(op, args);
        if (error != 0) {
            throw PyILAException(
                PyExc_TypeError, 
                "Invalid operand (" + 
                boost::lexical_cast<std::string>(error) + 
                ") for operator: " + 
                operatorNames[op]);
        }
    }
            
    BoolOp::BoolOp(
        const BoolOp* other, 
        std::vector< boost::shared_ptr<Node> >& args_)
      : BoolExpr(other->ctx)
      , arity(other->arity)
      , op(other->op)
      , args(args_)
    {
    }

    // destructor.
    BoolOp::~BoolOp()
    {
    }

    // ---------------------------------------------------------------------- //
    // clone.
    Node* BoolOp::clone() const
    {
        if (arity == UNARY) {
            ILA_ASSERT(args.size() == 1, 
                "Unary op must have exactly one argument.");
            return new BoolOp(ctx, op, args[0]);
        } else if(arity == BINARY) {
            ILA_ASSERT(args.size() == 2,
                "Binary op must have exactly two arguments.");
            return new BoolOp(ctx, op, args[0], args[1]);
        } else {
            ILA_ASSERT(false, "Unsupported arity in BoolOp");
            return NULL;
        }
    }

    bool BoolOp::equal(const Node* that_) const
    {
        const BoolOp* that = dynamic_cast<const BoolOp*>(that_);
        if (that != NULL) {
            bool t1 = that->type == this->type && this->op == that->op &&
                      that->args.size() == this->args.size();
            if (t1) {
                for (unsigned i=0; i < args.size(); i++) {
                    if (!this->args[i]->equal(that->args[i].get())) {
                        return false;
                    }
                }
                return true;
            } else {
                return false;
            }
        } else {
            return false;
        }
    }

    // stream output.
    std::ostream& BoolOp::write(std::ostream& out) const
    {
        out << "(" << operatorNames[(int)op];
        for (auto arg: args) {
            arg->write(out << " ");
        }
        out << ")";
        return out;
    }

<<<<<<< HEAD
=======
    z3::expr BoolOp::toZ3(Z3AdapterI& c) const
    {
        using namespace z3;

        if (isUnary(op)) {
            if (op == NOT) {
                expr arg = c.expr(args[0].get());
                return !arg;
            }
        } else if (isBinary(op)) {
            expr arg0 = c.expr(args[0].get());
            expr arg1 = c.expr(args[1].get());

            if (op == AND) {
                return (arg0 && arg1);
            } else if (op == OR) {
                return (arg0 || arg1);
            } else if (op == XOR) {
                Z3_ast r = Z3_mk_xor(c.ctx(), arg0, arg1);
                return expr(c.ctx(), r);
            } else if (op == XNOR) {
                Z3_ast r = Z3_mk_xor(c.ctx(), arg0, arg1);
                return !expr(c.ctx(), r);
            } else if (op == NAND) {
                return !(arg0 && arg1);
            } else if (op == NOR) {
                return !(arg0 || arg1);
            } else if (op == IMPLY) {
                Z3_ast r = Z3_mk_implies(c.ctx(), arg0, arg1);
                return expr(c.ctx(), r);
            } else if (op == SLT) {
                Z3_ast r = Z3_mk_bvslt( c.ctx(), arg0, arg1);
                return expr(c.ctx(), r);
            } else if (op == SGT) {
                Z3_ast r = Z3_mk_bvsgt( c.ctx(), arg0, arg1);
                return expr(c.ctx(), r);
            } else if (op == SLE) {
                Z3_ast r = Z3_mk_bvsle( c.ctx(), arg0, arg1);
                return expr(c.ctx(), r);
            } else if (op == SGE) {
                Z3_ast r = Z3_mk_bvsge( c.ctx(), arg0, arg1);
                return expr(c.ctx(), r);
            } else if (op == ULT) {
                Z3_ast r = Z3_mk_bvult( c.ctx(), arg0, arg1);
                return expr(c.ctx(), r);
            } else if (op == UGT) {
                Z3_ast r = Z3_mk_bvugt( c.ctx(), arg0, arg1);
                return expr(c.ctx(), r);
            } else if (op == ULE) {
                Z3_ast r = Z3_mk_bvule( c.ctx(), arg0, arg1);
                return expr(c.ctx(), r);
            } else if (op == UGE) {
                Z3_ast r = Z3_mk_bvuge( c.ctx(), arg0, arg1);
                return expr(c.ctx(), r);
            } else if (op == EQUAL) {
                return (arg0 == arg1);
            } else if (op == DISTINCT) {
                return (arg0 != arg1);
            }
        } else if (isTernary(op)) {
            expr arg0 = c.expr(args[0].get());
            expr arg1 = c.expr(args[1].get());
            expr arg2 = c.expr(args[2].get());

            if (op == IF) {
                return ite(arg0, arg1, arg2);
            }
        }
        throw PyILAException(PyExc_RuntimeError, 
                "Unable to create Z3 expression for operator.");
        return c.ctx().bool_val(false);
    }

>>>>>>> 1f5dd5c3
}<|MERGE_RESOLUTION|>--- conflicted
+++ resolved
@@ -289,81 +289,4 @@
         out << ")";
         return out;
     }
-
-<<<<<<< HEAD
-=======
-    z3::expr BoolOp::toZ3(Z3AdapterI& c) const
-    {
-        using namespace z3;
-
-        if (isUnary(op)) {
-            if (op == NOT) {
-                expr arg = c.expr(args[0].get());
-                return !arg;
-            }
-        } else if (isBinary(op)) {
-            expr arg0 = c.expr(args[0].get());
-            expr arg1 = c.expr(args[1].get());
-
-            if (op == AND) {
-                return (arg0 && arg1);
-            } else if (op == OR) {
-                return (arg0 || arg1);
-            } else if (op == XOR) {
-                Z3_ast r = Z3_mk_xor(c.ctx(), arg0, arg1);
-                return expr(c.ctx(), r);
-            } else if (op == XNOR) {
-                Z3_ast r = Z3_mk_xor(c.ctx(), arg0, arg1);
-                return !expr(c.ctx(), r);
-            } else if (op == NAND) {
-                return !(arg0 && arg1);
-            } else if (op == NOR) {
-                return !(arg0 || arg1);
-            } else if (op == IMPLY) {
-                Z3_ast r = Z3_mk_implies(c.ctx(), arg0, arg1);
-                return expr(c.ctx(), r);
-            } else if (op == SLT) {
-                Z3_ast r = Z3_mk_bvslt( c.ctx(), arg0, arg1);
-                return expr(c.ctx(), r);
-            } else if (op == SGT) {
-                Z3_ast r = Z3_mk_bvsgt( c.ctx(), arg0, arg1);
-                return expr(c.ctx(), r);
-            } else if (op == SLE) {
-                Z3_ast r = Z3_mk_bvsle( c.ctx(), arg0, arg1);
-                return expr(c.ctx(), r);
-            } else if (op == SGE) {
-                Z3_ast r = Z3_mk_bvsge( c.ctx(), arg0, arg1);
-                return expr(c.ctx(), r);
-            } else if (op == ULT) {
-                Z3_ast r = Z3_mk_bvult( c.ctx(), arg0, arg1);
-                return expr(c.ctx(), r);
-            } else if (op == UGT) {
-                Z3_ast r = Z3_mk_bvugt( c.ctx(), arg0, arg1);
-                return expr(c.ctx(), r);
-            } else if (op == ULE) {
-                Z3_ast r = Z3_mk_bvule( c.ctx(), arg0, arg1);
-                return expr(c.ctx(), r);
-            } else if (op == UGE) {
-                Z3_ast r = Z3_mk_bvuge( c.ctx(), arg0, arg1);
-                return expr(c.ctx(), r);
-            } else if (op == EQUAL) {
-                return (arg0 == arg1);
-            } else if (op == DISTINCT) {
-                return (arg0 != arg1);
-            }
-        } else if (isTernary(op)) {
-            expr arg0 = c.expr(args[0].get());
-            expr arg1 = c.expr(args[1].get());
-            expr arg2 = c.expr(args[2].get());
-
-            if (op == IF) {
-                return ite(arg0, arg1, arg2);
-            }
-        }
-        throw PyILAException(PyExc_RuntimeError, 
-                "Unable to create Z3 expression for operator.");
-        return c.ctx().bool_val(false);
-    }
-
->>>>>>> 1f5dd5c3
 }